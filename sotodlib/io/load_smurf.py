import sqlalchemy as db
from sqlalchemy.exc import IntegrityError
from sqlalchemy.ext.declarative import declarative_base
from sqlalchemy.orm import sessionmaker, relationship, backref

from spt3g import core as spt3g_core
import so3g
import datetime as dt
import os
import re
from tqdm import tqdm
import numpy as np
import yaml
import ast
from collections import namedtuple
from enum import Enum

import logging
logger = logging.getLogger(__name__)

from .. import core
from . import load as io_load


Base = declarative_base()
Session = sessionmaker()
num_bias_lines = 16


association_table = db.Table('association_chan_assign', Base.metadata,
    db.Column('tunesets', db.Integer, db.ForeignKey('tunesets.id')),
    db.Column('chan_assignments', db.Integer, db.ForeignKey('chan_assignments.id'))
)

association_table_obs = db.Table('association_obs', Base.metadata,
    db.Column('tunesets', db.Integer, db.ForeignKey('tunesets.id')),
    db.Column('observations', db.Integer, db.ForeignKey('obs.obs_id'))
)

association_table_dets = db.Table('detsets', Base.metadata,
    db.Column('name', db.Integer, db.ForeignKey('tunesets.name')),
    db.Column('det', db.Integer, db.ForeignKey('channels.name'))
)


SMURF_ACTIONS = {
    'observations':[
        'take_stream_data',
        'stream_data_on',
        'take_noise_psd',
        'take_g3_data',
        'stream_g3_on',         
    ],
    'channel_assignments':[
        'setup_notches',
    ],
    'tuning':[
        'setup_notches',
        'save_tune',
    ]
}


class Observations(Base):
    """Times on continuous detector readout
    """
    __tablename__ = 'obs'
    ## ctime of beginning of the observation
        
    obs_id = db.Column(db.String, primary_key=True)
    timestamp = db.Column(db.Integer)
    # in seconds
    duration = db.Column(db.Float)

    start = db.Column(db.DateTime)
    stop = db.Column(db.DateTime)
    
    tag = db.Column(db.String)
    ## one to many
    files = relationship("Files", back_populates='observation') 
    
    ## many to many
    tunesets = relationship("TuneSets", 
                           secondary=association_table_obs,
                           back_populates='observations')

    def __repr__(self):
        try:
            return f"{self.obs_id}: {self.start} -> {self.stop} [{self.stop-self.start}] ({self.tag})"
        except:
            return f"{self.obs_id}: {self.start} -> {self.stop} ({self.tag})"

    

class Files(Base):
    """Table to store file indexing info"""
    __tablename__ = 'files'
    id = db.Column(db.Integer, primary_key=True)

    path = db.Column(db.String, nullable=False, unique=True)
    ## name is just the end file name
    name = db.Column(db.String, unique=True)
    
    start = db.Column(db.DateTime)
    stop = db.Column(db.DateTime)
    
    ## this is sample in an observation (I think?)
    sample_start = db.Column(db.Integer)
    sample_stop = db.Column(db.Integer)
    
    ## this is a string for compatibility with sotodlib, not because it makes sense here
    obs_id = db.Column(db.String, db.ForeignKey('obs.obs_id'))
    observation = relationship("Observations", back_populates='files')
    
    stream_id = db.Column(db.String)
    
    n_frames = db.Column(db.Integer)
    frames = relationship("Frames", back_populates='file')
    
    ## n_channels is a renaming of channels
    n_channels = db.Column(db.Integer)
    
    # breaking from linked table convention to match with obsfiledb requirements
    ## many to one
    detset = db.Column(db.String, db.ForeignKey('tunesets.name'))
    tuneset = relationship("TuneSets", back_populates='files')
    
    tune_id = db.Column(db.Integer, db.ForeignKey('tunes.id'))
    tune = relationship("Tunes", back_populates='files')
    
class Tunes(Base):
    """Indexing of 'tunes' available during observations. Should
    correspond to all tune files. 
    """
    __tablename__ = 'tunes'
    __table_args__ = (
        db.UniqueConstraint('name', 'stream_id'),
    )
    id = db.Column( db.Integer, primary_key=True)
    
    name = db.Column(db.String)
    path = db.Column(db.String)
    stream_id = db.Column(db.String)
    
    ## should stop exist? tune file use does not need to be continguous
    start = db.Column(db.DateTime)
    
    ## files that use this tune file
    ## one to many
    files = relationship("Files", back_populates='tune')
    
    ## one to many
    tuneset_id = db.Column(db.Integer, db.ForeignKey('tunesets.id'))
    tuneset = relationship("TuneSets", back_populates='tunes')

class TuneSets(Base):
    """Indexing of 'tunes sets' available during observations. Should
    correspond to the tune files where new_master_assignment=True. 
    """
    __tablename__ = 'tunesets'
    __table_args__ = (
        db.UniqueConstraint('name', 'stream_id'),
    )
    id = db.Column( db.Integer, primary_key=True)
    
    name = db.Column(db.String)
    path = db.Column(db.String)
    stream_id = db.Column(db.String)
    
    ## should stop exist? tune file use does not need to be continguous
    start = db.Column(db.DateTime)
    stop = db.Column(db.DateTime)
    
    ## files that use this detset
    ## one to many
    files = relationship("Files", back_populates='tuneset')
    tunes = relationship("Tunes", back_populates='tuneset')
    ## many to many
    observations = relationship("Observations", 
                                secondary=association_table_obs,
                                back_populates='tunesets')
    
    ## many to many
    chan_assignments = relationship('ChanAssignments', 
                                    secondary=association_table,
                                    back_populates='tunesets')
    
    ## many to many
    dets = relationship('Channels', 
                        secondary=association_table_dets,
                        back_populates='detsets')
    
    @property
    def channels(self):
        return self.dets
    
class Bands(Base):
    """
    Indexing Table (may be removed). One row per SMuRF band per slot.
    """
    __tablename__ = 'bands'
    __table_args__ = (
        db.UniqueConstraint('number', 'stream_id'),
    )
    id = db.Column( db.Integer, primary_key=True )
    number = db.Column( db.Integer )
    stream_id = db.Column( db.String)
    
    
class ChanAssignments(Base):
    """The available channel assignments. Tune files are made of up to eight of
    these assignments. 
    """
    __tablename__ = 'chan_assignments'
    id = db.Column(db.Integer, primary_key=True)
    
    ctime = db.Column(db.Integer)
    path = db.Column(db.String, unique=True)
    name = db.Column(db.String)
    stream_id = db.Column(db.String)
    band = db.Column(db.Integer)
    
    ## Channel Assignments are put into detector sets
    ## many to many bidirectional 
    tunesets = relationship('TuneSets', 
                           secondary=association_table,
                           back_populates='chan_assignments')

    ## Each channel assignment is made of many channels
    ## one to many
    channels = relationship("Channels", back_populates='chan_assignment')
    
class Channels(Base):
    """All the channels tracked by SMuRF indexed by the ctime of the channel
    assignment file, SMuRF band and channel number. Many channels will map to
    one detector on a UFM.
    """
    __tablename__ = 'channels'
    id = db.Column(db.Integer, primary_key=True)
    name = db.Column(db.String)
    stream_id = db.Column(db.String)
    
    ## smurf channels
    subband = db.Column(db.Integer)
    channel = db.Column(db.Integer)
    frequency = db.Column(db.Float)

    band = db.Column(db.Integer)

    ## many to one
    ca_id = db.Column(db.Integer, db.ForeignKey('chan_assignments.id'))
    chan_assignment = relationship("ChanAssignments", back_populates='channels')

    
    ## many to many
    detsets = relationship('TuneSets',
                         secondary=association_table_dets,
                         back_populates='dets')
    
    
type_key = ['Observation', 'Wiring', 'Scan']


class FrameType(Base):
    """Enum table for storing frame types"""
    __tablename__ = "frame_type"
    id = db.Column(db.Integer, primary_key=True)
    type_name = db.Column(db.String, unique=True, nullable=True)

    
class Frames(Base):
    """Table to store frame indexing info"""
    __tablename__ = 'frame_offsets'
    __table_args__ = (
        db.UniqueConstraint('file_id', 'frame_idx', name='_frame_loc'),
    )

    id = db.Column(db.Integer, primary_key=True)

    file_id = db.Column(db.Integer, db.ForeignKey('files.id'))
    file = relationship("Files", back_populates='frames')

    frame_idx = db.Column(db.Integer, nullable=False)
    offset = db.Column(db.Integer, nullable=False)

    type_name = db.Column(db.String, db.ForeignKey('frame_type.type_name'))
    frame_type = relationship('FrameType')

    time = db.Column(db.DateTime, nullable=False)

    # Specific to data frames
    n_samples = db.Column(db.Integer)
    n_channels = db.Column(db.Integer)
    start = db.Column(db.DateTime)
    stop = db.Column(db.DateTime)

    def __repr__(self):
        return f"Frame({self.type_name})<{self.frame_idx}>"


class TimingParadigm(Enum):
    G3Timestream = 1
    SmurfUnixTime = 2
    TimingSystem = 3
    Mixed = 4

def get_sample_timestamps(frame):
    """
    Gets timestamps of samples in a G3Frame. This will try to get highest
    precision first and move to lower precision methods if that fails.

    Args
    ------
        frame (spt3g_core.G3Frame):
            A G3Frame(Scan) containing streamed detector data.

    Returns
    ---------
        times (np.ndarray):
            numpy array containing timestamps in seconds
        paradigm (TimingParadigm):
            Paradigm used to calculate timestamps.
    """
    logger.warning("get_sample_timestamps is deprecated, how did you get here?")
    if 'primary' in frame.keys():
        if False:
            # Do high precision timing calculation here when we have real data
            pass
        else:
            # Try to calculate the timestamp based on the SmurfProcessor's
            # "UnixTime" and the G3Timestream start time.  "UnixTime" is a
            # 32-bit nanosecond clock that steadily increases mod 2**32.
            unix_times = np.array(frame['primary']['UnixTime'])
            for i in np.where(np.diff(unix_times) < 0)[0]:
                # This corrects for any wrap around
                unix_times[i+1:] += 2**32
            times = frame['data'].start.time / spt3g_core.G3Units.s \
                + (unix_times - unix_times[0]) / 1e9

            return times, TimingParadigm.SmurfUnixTime
    else:
        # Calculate timestamp based on G3Timestream.times(). Note that this
        # only uses the timestream start and end time, and assumes samples are
        # equispaced.
        times = np.array([t.time / spt3g_core.G3Units.s
                          for t in frame['data'].times()])
        return times, TimingParadigm.G3Timestream

class G3tSmurf:
    def __init__(self, archive_path, db_path=None, meta_path=None, 
                 echo=False):
        """
        Class to manage a smurf data archive.

        Args
        -----
            archive_path: path
                Path to the data directory
            db_path: path, optional
                Path to the sqlite file. Defaults to ``<archive_path>/frames.db``
            meta_path: path, optional
                Path of directory containing smurf related metadata (ie. channel
                assignments). Required for full functionality.
            echo: bool, optional
                If true, all sql statements will print to stdout.
        """
        if db_path is None:
            db_path = os.path.join(archive_path, 'frames.db')
        self.archive_path = archive_path
        self.meta_path = meta_path
        self.db_path = db_path
        self.engine = db.create_engine(f"sqlite:///{db_path}", echo=echo)
        Session.configure(bind=self.engine)
        self.Session = sessionmaker(bind=self.engine)
        Base.metadata.create_all(self.engine)

        # Defines frame_types
        self._create_frame_types()

    def _create_frame_types(self):
        session = self.Session()
        if not session.query(FrameType).all():
            print("Creating FrameType table...")
            for k in type_key:
                ft = FrameType(type_name=k)
                session.add(ft)
            session.commit()

    @staticmethod
    def _make_datetime(x):
        if isinstance(x,float) or isinstance(x,int):
            return dt.datetime.fromtimestamp(x)
        return x


    def add_file(self, path, session):
        """
        Indexes a single file and adds it to the sqlite database. Creates a
        single entry in Files and as many Frame entries as there are frames in
        the file.

        Args
        ----
            path: path 
                Path of the file to index
            session : SQLAlchemy session
                Current, active sqlalchemy session
        """

        frame_types = {
            ft.type_name: ft for ft in session.query(FrameType).all()
        }

        db_file = Files(path=path)
        session.add(db_file)
        try:
            splits = path.split('/')
            db_file.stream_id = splits[-2]
            db_file.name = splits[-1]
        except:
            ## should this fail silently?
            pass
        
        reader = so3g.G3IndexedReader(path)

        total_channels = 0
        file_start, file_stop = None, None
        frame_idx = 0
        while True:
            
            db_frame_offset = reader.Tell()
            frames = reader.Process(None)
            if not frames:
                break
                
            frame = frames[0]
            frame_idx += 1

            if str(frame.type) not in type_key:
                continue

            db_frame_frame_type = frame_types[str(frame.type)]

            timestamp = frame['time'].time / spt3g_core.G3Units.s
            db_frame_time = dt.datetime.fromtimestamp(timestamp)
            
            ## only make Frame once the non-nullable fields are known
            db_frame = Frames(frame_idx=frame_idx, file=db_file,
                             offset = db_frame_offset,
                             frame_type = db_frame_frame_type,
                             time = db_frame_time 
                             )
        
            data = frame.get('data')
            if data is not None:
                db_frame.n_samples = data.n_samples
                db_frame.n_channels = len(data)
                db_frame.start = dt.datetime.fromtimestamp(data.start.time / spt3g_core.G3Units.s)
                db_frame.stop = dt.datetime.fromtimestamp(data.stop.time / spt3g_core.G3Units.s)

                if file_start is None:
                    file_start = db_frame.start
                file_stop = db_frame.stop
                total_channels = max(total_channels, db_frame.n_channels)

            session.add(db_frame)

        db_file.start = file_start
        db_file.stop = file_stop
        db_file.n_channels = total_channels
        db_file.n_frames = frame_idx


    def index_archive(self, verbose=False, stop_at_error=False,
                     skip_old_format=True):
        """
        Adds all files from an archive to the File and Frame sqlite tables.
        Files must be indexed before the metadata entries can be made.

        Args
        ----
        verbose: bool
            Verbose mode
        stop_at_error: bool
            If True, will stop if there is an error indexing a file.
        skip_old_format: bool
            If True, will skip over indexing files before the name convention
            was changed to be ctime_###.g3. 
        """
        session = self.Session()
        indexed_files = [f[0] for f in session.query(Files.path).all()]

        files = []
        for root, _, fs in os.walk(self.archive_path):
            for f in fs:
                path = os.path.join(root, f)
                if path.endswith('.g3') and path not in indexed_files:
                    if skip_old_format and '2020-' in path:
                        continue
                    files.append(path)

        if verbose:
            print(f"Indexing {len(files)} files...")

        for f in tqdm(sorted(files)[::-1]):
            try:
                self.add_file(os.path.join(root, f), session)
                session.commit()
            except IntegrityError as e:
                # Database Integrity Errors, such as duplicate entries
                session.rollback()
                print(e)
            except RuntimeError as e:
                # End of stream errors, for G3Files that were not fully flushed
                session.rollback()
                print(f"Failed on file {f} due to end of stream error!")
            except Exception as e:
                # This will catch generic errors such as attempting to load
                # out-of-date files that do not have the required frame
                # structure specified in the TOD2MAPS docs.
                session.rollback()
                if stop_at_error:
                    raise e
                elif verbose:
                    print(f"Failed on file {f}:\n{e}") 
        session.close()

    def add_new_channel_assignment(self, stream_id, ctime, cha, cha_path, session):   
        """Add new entry to the Channel Assignments table. Called by the
        index_metadata function.

        Args
        -------
        stream_id : string
            The stream id for the particular SMuRF slot
        ctime : int
            The ctime of the SMuRF action called to create the channel
            assignemnt
        cha : string
            The file name of the channel assignment
        cha_path : path
            The absolute path to the channel assignment
        session : SQLAlchemy Session
            The active session
        """
        band = int(re.findall('b\d.txt', cha)[0][1])   

        ch_assign = session.query(ChanAssignments).filter(ChanAssignments.ctime == ctime,
                                                          ChanAssignments.stream_id == stream_id,
                                                          ChanAssignments.band == band)
        ch_assign = ch_assign.one_or_none()
        if ch_assign is None:
            ch_assign = ChanAssignments(ctime=ctime,
                                        path=cha_path,
                                        name=cha,
                                        stream_id=stream_id,
                                        band=band)
            session.add(ch_assign)

        notches = np.atleast_2d(np.genfromtxt(ch_assign.path, delimiter=','))
        if np.sum([notches[:,2]!=-1]) != len(ch_assign.channels):
            ch_made = [c.channel for c in ch_assign.channels]
            for notch in notches:
                ## smurf did not assign a channel
                if notch[2] == -1:
                    continue
                if int(notch[2]) in ch_made:
                    continue
                    
                ch_name = 'sch_{:10d}_{:01d}_{:03d}'.format(ctime, band, int(notch[2]))
                ch = Channels(subband=int(notch[1]),
                              channel=int(notch[2]),
                              frequency=notch[0],
                              name=ch_name,
                              chan_assignment=ch_assign,
                              band=band)
                
                if ch.channel == -1:
                    logger.warning(f"Un-assigned channel made in Channel Assignment {ch_assign.name}")
                    continue
                check = session.query(Channels).filter( Channels.ca_id == ch_assign.id,
                                           Channels.channel == ch.channel).one_or_none()
                if check is None:
                    session.add(ch)
        session.commit()   
        
    def _assign_set_from_file(self, tune_path, ctime=None, stream_id=None, session=None):
        """Build set of Channel Assignments that are (or should be) in the 
        tune file.

        Args
        -------
        tune_path : path
            The absolute path to the tune file
        ctime : int
            ctime of SMuRF Action
        stream_id : string
            The stream id for the particular SMuRF slot
        session : SQLAlchemy Session
            The active session
        """

        if session is None:
            session = self.Session()
        if stream_id is None:
            stream_id = tune_path.split('/')[-4]
        if ctime is None:
            ctime = int( tune_path.split('/')[-1].split('_')[0] )
            
        data = np.load(tune_path, allow_pickle=True).item()
        assign_set = []

        ### Determine the TuneSet
        for band in data.keys():
            if 'resonances' not in data[band]:
                ### tune file doesn't have info for this band
                continue
            ## try to use tune file to find channel assignment before just assuming "most recent"
            if 'channel_assignment' in data[band]:
                cha_name = data[band]['channel_assignment'].split('/')[-1]
                cha = session.query(ChanAssignments).filter(ChanAssignments.stream_id==stream_id,
                                                      ChanAssignments.name==cha_name).one_or_none()
            else:
                cha = session.query(ChanAssignments).filter(ChanAssignments.stream_id==stream_id,
                                                           ChanAssignments.ctime <= ctime,
                                                           ChanAssignments.band==band)
                cha = cha.order_by(db.desc(ChanAssignments.ctime)).first()
            if cha is None:
                logger.error(f"Missing Channel Assignment for tune file {tune_path}")
            assign_set.append(cha)
        return assign_set


    def add_new_tuning(self, stream_id, ctime, tune_path, session):    
        """Add new entry to the TunesSet table. Called by the
        index_metadata function.

        Args
        -------
        stream_id : string
            The stream id for the particular SMuRF slot
        ctime : int
            The ctime of the SMuRF action called to create the tuning file.
        tune_path : path
            The absolute path to the tune file
        session : SQLAlchemy Session
            The active session
        """
        name = tune_path.split('/')[-1]
        tune = session.query(Tunes).filter(Tunes.name == name,
                                          Tunes.stream_id == stream_id).one_or_none()
        if tune is None:
            tune = Tunes(name=name, start=dt.datetime.fromtimestamp(ctime),
                           path=tune_path, stream_id=stream_id)
            session.add(tune)
            session.commit()

        ## assign set is the set of channel assignments that make up this tune file
        assign_set = self._assign_set_from_file(tune_path, ctime=ctime,
                                           stream_id=stream_id, session=session)

        tuneset = None
        tunesets = session.query(TuneSets)
        ## tunesets with any channel assignments matching list
        tunesets = tunesets.filter( TuneSets.chan_assignments.any(
                    ChanAssignments.id.in_([a.id for a in assign_set]))).all()

        if len(tunesets)>0:
            for ts in tunesets:
                if np.all( sorted([ca.id for ca in ts.chan_assignments]) == sorted([a.id for a in assign_set]) ):
                    tuneset = ts

        if tuneset is None:
            logger.debug(f"New Tuneset Detected {stream_id}, {ctime}, {[[a.name for a in assign_set]]}")
            tuneset = TuneSets(name=name, path=tune_path, stream_id=stream_id,
                               start=dt.datetime.fromtimestamp(ctime))
            session.add(tuneset)
            session.commit()

            ## add a the assignments and channels to the detector set
            for db_cha in assign_set:
                tuneset.chan_assignments.append(db_cha)
                for ch in db_cha.channels:
                    tuneset.channels.append(ch)
            session.commit()

        tune.tuneset = tuneset
        session.commit()
    
    def add_new_observation(self, stream_id, ctime, obs_data, session, max_early=5,max_wait=100):
        """Add new entry to the observation table. Called by the
        index_metadata function.
        
        Args
        -------
        stream_id : string
            The stream id for the particular SMuRF slot
        ctime : int
            The ctime of the SMuRF action called to create the tuning file.
        obs_data: list
            List of files that come with the observation. Currently un-used
        session : SQLAlchemy Session
            The active session
        max_early : int     
            Buffer time to allow the g3 file to be earlier than the smurf action
        max_wait : int  
            Maximum amount of time between the streaming start action and the 
            making of .g3 files that belong to an observation
        
        TODO: how will simultaneous streaming with two stream_ids work?
        """
        obs = session.query(Observations).filter(Observations.obs_id == str(ctime)).one_or_none()
        if obs is None:
            obs = Observations(obs_id = str(ctime),
                               timestamp = ctime,
                               start = dt.datetime.fromtimestamp(ctime))
            session.add(obs)
            session.commit()

        self.update_observation_files(obs, session, max_early=max_early,
                    max_wait=max_wait)

    def update_observation_files(self, obs, session, max_early=5, max_wait=100, force=False):
        """ Update existing observation. A separate function to make it easier
        to deal with partial data transfers. See add_new_observation for args
        
        Args
        -----
        max_early : int     
            Buffer time to allow the g3 file to be earlier than the smurf action
        max_wait : int  
            Maximum amount of time between the streaming start action and the 
            making of .g3 files that belong to an observation
        session : SQLAlchemy Session
            The active session
        force : bool
            If true, will recalculate file/tune information even if observation 
            appears complete
        """
        
        if not force and obs.duration is not None and len(obs.tunesets) >= 1:
            return

        x=session.query(Files.name).filter(Files.start >= obs.start-dt.timedelta(seconds=max_early))
        x = x.order_by(Files.start).first()
        if x is None:
            ## no files to add at this point
            session.commit()
            return
        x = x[0]
        f_start, f_num = (x[:-3]).split('_')
        if int(f_start)-obs.start.timestamp() > max_wait:
            ## we don't have .g3 files for some reason
            pass
        else:
            flist = session.query(Files).filter(Files.name.like(f_start+'%'))
            flist = flist.order_by(Files.start).all()
            
            ## Use Status information to set Tuneset
            status = SmurfStatus.from_file(flist[0].path)
            if status.action is not None:
                if status.action not in SMURF_ACTIONS['observations']:
                    logger.warning(f"Status Action {status.action} from file does not \
                                    match accepted observation types")
                if status.action_timestamp != obs.timestamp:
                    logger.error(f"Status timestamp {status.action_timestamp} from file does \
                                not match observation timestamp {obs.timestamp}")
                    return
                                   
            
            if status.tune is not None:
                tune = session.query(Tunes).filter( Tunes.name == status.tune).one_or_none()
                if tune is None:
                    logger.warning(f"Tune {status.tune} not found in database, update error?")
                    tuneset = None
                else:
                    tuneset = tune.tuneset
            else:
                tuneset = session.query(TuneSets).filter(TuneSets.start <= obs.start)
                tuneset = tuneset.order_by(db.desc(TuneSets.start)).first()
                
            already_have = [ts.id for ts in obs.tunesets]
            if tuneset is not None:
                if not tuneset.id in already_have:
                    obs.tunesets.append(tuneset)

            ## Update file entries
            for f in flist:
                f.obs_id = obs.obs_id
                if tuneset is not None:
                    f.detset = tuneset.name
            obs.duration = flist[-1].stop.timestamp() - obs.timestamp
            obs.stop = flist[-1].stop
        session.commit()

<<<<<<< HEAD
    def index_metadata(self, min_ctime=16000*1e5, stop_at_error=False):
=======
        
    def index_metadata(self, verbose = False, stop_at_error=False):
>>>>>>> 71377dc9
        """
            Adds all channel assignments, tunefiles, and observations in archive to database. 
            Adding relevant entries to Bands and Files as well.

            Args
            ----
            min_ctime : int
                Lowest ctime to start looking for new metadata
            stop_at_error: bool
                If True, will stop if there is an error indexing a file.
        """

        if self.meta_path is None:
            raise ValueError('Archiver needs meta_path attribute to index channel assignments')

        session = self.Session()

        logger.info(f"Ignoring ctime folders below {int(min_ctime//1e5)}")
        for ct_dir in sorted(os.listdir(self.meta_path)):        
            if int(ct_dir) < int(min_ctime//1e5):
                continue

            for stream_id in sorted(os.listdir( os.path.join(self.meta_path, ct_dir))):
                action_path = os.path.join(self.meta_path, ct_dir, stream_id)
                actions = sorted(os.listdir( action_path ))

                for action in actions:
                    try:
                        ctime = int( action.split('_')[0] )
                        astring = '_'.join(action.split('_')[1:])
                        logger.debug(f"Found action {astring} at ctime {ctime}")

                        ### Look for channel assignments before tuning files
                        if astring in SMURF_ACTIONS['channel_assignments']:

                            cha = os.listdir(os.path.join(action_path, action, 'outputs'))
                            if len(cha) == 0:
                                raise ValueError("found action {} with no output".format(action))

                            ## find last channel assignment in directory
                            cha= [f for f in cha if 'channel_assignment' in f]
                            if len(cha) == 0:
                                logger.debug(f"{action} run with no new channel assignment")
                                continue

                            cha = sorted(cha)[-1]
                            cha_path = os.path.join(action_path, action, 'outputs', cha)
                            cha_ctime = int(cha.split('_')[0])

                            logger.debug(f"Add new channel assignment: {stream_id}, {cha_ctime}, {cha_path}")
                            self.add_new_channel_assignment(stream_id, cha_ctime, cha, cha_path, session)     


                        ### Look for tuning files before observations
                        if astring in SMURF_ACTIONS['tuning']:
                            tune = os.listdir(os.path.join(action_path, action, 'outputs'))
                            if len(tune) == 0:
                                raise ValueError("found action {} with no output".format(action))

                            ## find last tune in directory
                            tune = [f for f in tune if 'tune' in f]
                            if len(tune) > 1:
                                logger.warning(f"found multiple tune files in {stream_id}, {ctime}, {action}")
                            if len(tune) == 0:
                                logger.warning(f"found no tune files in {stream_id}, {ctime}, {action}")
                                continue

                            tune = sorted(tune)[-1]
                            tune_ctime = int(tune.split('_')[0])
                            tune_path = os.path.join(action_path, action, 'outputs', tune)

                            logger.debug(f"Add new Tune: {stream_id}, {ctime}, {tune_path}")
                            self.add_new_tuning(stream_id, tune_ctime, tune_path, session)

                        ### Add Observations
                        if astring in SMURF_ACTIONS['observations']:
                            obs_path = os.listdir(os.path.join(action_path, action, 'outputs'))
                            if len(obs_path) == 0:
                                raise ValueError("found action {} with no output".format(action))
                            logger.debug(f"Add new Observation: {stream_id}, {ctime}, {obs_path}")
                            self.add_new_observation(stream_id, ctime, obs_path, session)

                    except ValueError as e:
                        logging.info(e, stream_id, ctime)
                        if stop_at_error:
                            raise(e)
                    except Exception as e:
                        logging.info(stream_id, ctime)
                        raise(e)
        session.close()


    def _stream_ids_in_range(self, start, end):
        """
        Returns a list of all stream-id's present in a given time range.
        Skips 'None' because those only contain G3PipelineInfo frames.

        Args
        -----
            start : timestamp or DateTime
                start time for data
            end :  timestamp or DateTime
                end time for data
        Returns
        --------
            stream_ids: List of stream ids.
        """
        session = self.Session()
        start = self._make_datetime(start)
        end = self._make_datetime(end)
        all_ids = session.query(Files.stream_id).filter(
            Files.start < end,
            Files.stop >= start
        ).all()
        sids = []
        for sid, in all_ids:
            if sid not in sids and sid != 'None':
                sids.append(sid)
        return sids

    def load_data(self, start, end, stream_id=None, channels=None,
                  show_pb=True, load_biases=True):
        """
        Loads smurf G3 data for a given time range. For the specified time range
        this will return a chunk of data that includes that time range.

        This function returns an AxisManager with the following properties    
            * Axes:
                * samps : samples 
                * channels : resonator channels reading out
                * bias_lines (optional) : bias lines

            * Fields:
                * timestamps : (samps,) 
                    unix timestamps for loaded data
                * signal : (channels, samps) 
                    Array of the squid phase in units of radians for each channel
                * primary : AxisManager (samps,)
                    "primary" data included in the packet headers
                    'AveragingResetBits', 'Counter0', 'Counter1', 'Counter2', 
                    'FluxRampIncrement', 'FluxRampOffset', 'FrameCounter', 
                    'TESRelaySetting', 'UnixTime'
                * biases (optional): (bias_lines, samps)
                    Bias values during the data
                * ch_info : AxisManager (channels,)
                    Information about channels, including SMuRF band, channel, 
                    frequency.
        
        Args
        -----
            start : timestamp or DateTime
                start time for data
            end :  timestamp or DateTime
                end time for data
            stream_id : String 
                stream_id to load, in case there are multiple
            channels : list or None
                If not None, it should be a list that can be sent to get_channel_mask.
            detset : string
                the name of the detector set (tuning file) to load
            show_pb : bool, optional: 
                If True, will show progress bar.
            load_biases : bool, optional 
                If True, will return biases.

        Returns
        --------
            aman : AxisManager
                AxisManager for the data


        TODO: What to do with:
                1) status (SmurfStatus):
                    SmurfStatus object containing metadata info at the time of
                    the first Scan frame in the requested interval. If there
                    are no Scan frames in the interval, this will be None.
                2) timing_paradigm(TimingParadigm):
                    Tells you the method used to extract timestamps from the
                    frame data.
                    
        TODO: Track down differences between detector sets (tune files) and 
                information in status object
        """
        session = self.Session()
        start = self._make_datetime(start)
        end = self._make_datetime(end)
        
        if stream_id is None:
            sids = self._stream_ids_in_range(start, end)
            if len(sids) > 1:
                raise ValueError(
                    "Multiple stream_ids exist in the given range! "
                    "Must choose one.\n"
                    f"stream_ids: {sids}"
                )

        q = session.query(Files.path).join(Frames).filter(Frames.stop >= start,
                                                  Frames.start < end,
                                                  Frames.type_name=='Scan')
        if stream_id is not None:
            q.filter(Files.stream_id == stream_id)

        q = q.order_by(Files.start).distinct()
        flist = [x[0] for x in q.all()]
        
        scan_start = session.query(Frames.start).filter(Frames.start > start,
                                                        Frames.type_name=='Scan')
        scan_start = scan_start.order_by(Frames.start).first()
        
        try:
            status = self.load_status(scan_start[0])
        except:
            logger.info("Status load from database failed, using file load")
            status = None
        
        aman = load_file( flist, status=status, channels=channels,
                         archive=self, show_pb=show_pb)
        
        msk = np.all([aman.timestamps >= start.timestamp(),
                      aman.timestamps < end.timestamp()], axis=0)
        idx = np.where(msk)[0]
        if len(idx) == 0:
            logger.warning("No samples returned in time range")
            aman.restrict('samps', (0, 0))
        else:
            aman.restrict('samps', (idx[0], idx[-1]))
        session.close()
        
        return aman

    def load_status(self, time, show_pb=False):
        """
        Returns the status dict at specified unix timestamp.
        Loads all status frames between session start frame and specified time.

        Args:
            time (timestamp): Time at which you want the rogue status

        Returns:
            status (SmurfStatus instance): object indexing of rogue variables 
            at specified time.
        """
        return SmurfStatus.from_time(time, self, show_pb=show_pb)

def dump_DetDb(archive, detdb_file):
    """
    Take a G3tSmurf archive and create a a DetDb of the type used with Context
    
    Args
    -----
        archive : G3tSmurf instance
        detdb_file : filename
    """
    my_db = core.metadata.DetDb(map_file=detdb_file)
    my_db.create_table('base', column_defs=[])
    column_defs = [
        "'band' int",
        "'channel' int",
        "'frequency' float",
        "'chan_assignment' int",
    ]
    my_db.create_table('smurf', column_defs=column_defs)
    
    ddb_list = my_db.dets()['name']
    session = archive.Session()
    channels = session.query(Channels).all()
    msk = np.where([ch.name not in ddb_list for ch in channels])[0].astype(int)
    for ch in tqdm(np.array(channels)[msk]):
        my_db.get_id( name=ch.name )
        my_db.add_props('smurf', ch.name, band=ch.band, 
                        channel=ch.channel, frequency=ch.frequency,
                        chan_assignment=ch.chan_assignment.ctime)
    session.close()
    return my_db

class SmurfStatus:
    """
    This is a class that attempts to extract essential information from the
    SMuRF status dictionary so it is more easily accessible. If the necessary
    information for an attribute is not present in the dictionary, the
    attribute will be set to None.

    Args
    -----
        status  : dict
            A SMuRF status dictionary

    Attributes
    ------------
        status : dict
            Full smurf status dictionary
        num_chans: int
            Number of channels that are streaming
        mask : Optional[np.ndarray]
            Array with length ``num_chans`` that describes the mapping
            of readout channel to absolute smurf channel.
        mask_inv : np.ndarray
            Array with dimensions (NUM_BANDS, CHANS_PER_BAND) where
            ``mask_inv[band, chan]`` tells you the readout channel for a given
            band, channel combination.
        freq_map : Optional[np.ndarray]
            An array of size (NUM_BANDS, CHANS_PER_BAND) that has the mapping
            from (band, channel) to resonator frequency. If the mapping is not
            present in the status dict, the array will full of np.nan.
        filter_a : Optional[np.ndarray]
            The A parameter of the readout filter.
        filter_b : Optional[np.ndarray]
            The B parameter of the readout filter.
        filter_gain : Optional[float]
            The gain of the readout filter.
        filter_order : Optional[int]
            The order of the readout filter.
        filter_enabled : Optional[bool]
            True if the readout filter is enabled.
        downsample_factor : Optional[int]
            Downsampling factor
        downsample_enabled : Optional[bool]
            Whether downsampler is enabled
        flux_ramp_rate_hz : float
            Flux Ramp Rate calculated from the RampMaxCnt and the digitizer
            frequency.
    """
    NUM_BANDS = 8
    CHANS_PER_BAND = 512

    def __init__(self, status):
        self.status = status
        self.start = self.status.get('start')
        self.stop = self.status.get('stop')
        
        # Reads in useful status values as attributes
        mapper_root = 'AMCc.SmurfProcessor.ChannelMapper'
        self.num_chans = self.status.get(f'{mapper_root}.NumChannels')
        
        # Tries to set values based on expected rogue tree
        self.mask = self.status.get(f'{mapper_root}.Mask')
        self.mask_inv = np.full((self.NUM_BANDS, self.CHANS_PER_BAND), -1)
        if self.mask is not None:
            self.mask = np.array(ast.literal_eval(self.mask))

            # Creates inverse mapping
            for i, chan in enumerate(self.mask):
                b = chan // self.CHANS_PER_BAND
                c = chan % self.CHANS_PER_BAND
                self.mask_inv[b, c] = i

        tune_root = 'AMCc.FpgaTopLevel.AppTop.AppCore.SysgenCryo.tuneFilePath'        
        self.tune = self.status.get(tune_root)
        if self.tune is not None and len(self.tune)>0:
            self.tune = self.tune.split('/')[-1]
        
        pysmurf_root = 'AMCc.SmurfProcessor.SOStream'
        self.action = self.status.get(f'{pysmurf_root}.pysmurf_action')
        if self.action == '':
            self.action = None
        self.action_timestamp = self.status.get(f'{pysmurf_root}.pysmurf_action_timestamp')
        if self.action_timestamp == 0:
            self.action_timestamp = None
        
        filter_root = 'AMCc.SmurfProcessor.Filter'
        self.filter_a = self.status.get(f'{filter_root}.A')
        if self.filter_a is not None:
            self.filter_a = np.array(ast.literal_eval(self.filter_a))
        self.filter_b = self.status.get(f'{filter_root}.B')
        if self.filter_b is not None:
            self.filter_b = np.array(ast.literal_eval(self.filter_b))
        self.filter_gain = self.status.get(f'{filter_root}.Gain')
        self.filter_order = self.status.get(f'{filter_root}.Order')
        self.filter_enabled = not self.status.get('{filter_root}.Disabled')

        ds_root = 'AMCc.SmurfProcessor.Downsampler'
        self.downsample_factor = self.status.get(f'{ds_root}.Factor')
        self.downsample_enabled = not self.status.get(f'{ds_root}.Disabled')

        # Tries to make resonator frequency map
        self.freq_map = np.full((self.NUM_BANDS, self.CHANS_PER_BAND), np.nan)
        band_roots = [
            f'AMCc.FpgaTopLevel.AppTop.AppCore.SysgenCryo.Base[{band}]'
            for band in range(self.NUM_BANDS)]
        for band in range(self.NUM_BANDS):
            band_root = band_roots[band]
            band_center = self.status.get(f'{band_root}.bandCenterMHz')
            subband_offset = self.status.get(f'{band_root}.toneFrequencyOffsetMHz')
            channel_offset = self.status.get(f'{band_root}.CryoChannels.centerFrequencyArray')

            # Skip band if one of these fields is None
            if None in [band_center, subband_offset, channel_offset]:
                continue

            subband_offset = np.array(ast.literal_eval(subband_offset))
            channel_offset = np.array(ast.literal_eval(channel_offset))
            self.freq_map[band] = band_center + subband_offset + channel_offset

        # Calculates flux ramp reset rate (Pulled from psmurf's code)
        rtm_root = 'AMCc.FpgaTopLevel.AppTop.AppCore.RtmCryoDet'
        ramp_max_cnt = self.status.get(f'{rtm_root}.RampMaxCnt')
        if ramp_max_cnt is None:
            self.flux_ramp_rate_hz = None
        else:
            digitizer_freq_mhz = float(self.status.get(
                f'{band_roots[0]}.digitizerFrequencyMHz', 614.4))
            ramp_max_cnt_rate_hz = 1.e6*digitizer_freq_mhz / 2.
            self.flux_ramp_rate_hz = ramp_max_cnt_rate_hz / (ramp_max_cnt + 1)

    @classmethod
    def from_file(cls, filename):
        """Generates a Smurf Status from a .g3 file.
    
        Args
        ----
            filename : str or list
        """
        if isinstance(filename, str):
            filenames = [filename]
        else:
            filenames = filename
        status = {}
        for file in filenames:
            reader = so3g.G3IndexedReader(file)
            while True:
                frames = reader.Process(None)
                if len(frames) == 0:
                    break
                frame = frames[0]
                if str(frame.type) == 'Wiring':
                    if status.get('start') is None:
                        status['start'] = frame['time'].time/spt3g_core.G3Units.s
                        status['stop'] = frame['time'].time/spt3g_core.G3Units.s
                    else:
                        status['stop'] = frame['time'].time/spt3g_core.G3Units.s
                    status.update(yaml.safe_load(frame['status']))
                    if frame['dump']:
                        break
        return cls(status)
    
    @classmethod
    def from_time(cls, time, archive, show_pb=False):
        """Generates a Smurf Status at specified unix timestamp.
        Loads all status frames between session start frame and specified time.

        Args
        -------
            time : (timestamp) 
                Time at which you want the rogue status
            archive : (G3tSmurf instance)
                The G3tSmurf archive to use to find the status
            show_pb : (bool)
                Turn on or off loading progress bar

        Returns
        --------
            status : (SmurfStatus instance)
                object indexing of rogue variables at specified time.
        """
        time = archive._make_datetime(time)
        session = archive.Session()
        session_start,  = session.query(Frames.time).filter(
            Frames.type_name == 'Observation',
            Frames.time <= time
        ).order_by(Frames.time.desc()).first()

        status_frames = session.query(Frames).filter(
            Frames.type_name == 'Wiring',
            Frames.time >= session_start,
            Frames.time <= time
        ).order_by(Frames.time)

        status = {
            'start':status_frames[0].time.timestamp(),
            'stop':status_frames[-1].time.timestamp(),
        }
        cur_file = None
        for frame_info in tqdm(status_frames.all(), disable=(not show_pb)):
            file = frame_info.file.path
            if file != cur_file:
                reader = so3g.G3IndexedReader(file)
                cur_file = file
            reader.Seek(frame_info.offset)
            frame = reader.Process(None)[0]
            status.update(yaml.safe_load(frame['status']))

        return cls(status)
        
    def readout_to_smurf(self, rchan):
        """
        Converts from a readout channel number to (band, channel).

        Args
        -----
            rchans : int or List[int]
                Readout channel to convert. If a list or array is passed,
                this will return an array of bands and array of smurf channels.

        Returns
        --------
            band, channel : (int, int) or (List[int], List[int])
                The band, channel combination that is has readout channel
                ``rchan``.
        """
        abs_smurf_chan = self.mask[rchan]
        return (abs_smurf_chan // self.CHANS_PER_BAND,
                abs_smurf_chan % self.CHANS_PER_BAND)

    def smurf_to_readout(self, band, chan):
        """
        Converts from (band, channel) to a readout channel number.
        If the channel is not streaming, returns -1.

        Args:
            band : int, List[int]
                The band number, or list of band numbers corresopnding to
                channel input array.
            chan : int, List[int]
                Channel number or list of channel numbers.
        """
        return self.mask_inv[band, chan]

def get_channel_mask(ch_list, status, archive=None, obsfiledb=None,
                     ignore_missing=True):
    """Take a list of desired channels and parse them so the different
    data loading functions can load them.
    
    Args
    ------
    ch_list : list
        List of desired channels the type of each list element is used
        to determine what it is:

        * int : absolute readout channel
        * (int, int) : band, channel
        * string : channel name (archive can not be None)
        * float : frequency in the smurf status (or should we use channel assignment?)

    status : SmurfStatus instance
        Status to use to generate channel loading mask
    archive : G3tSmurf instance
        Archive used to search for channel names / frequencies
    obsfiledb : ObsFileDb instance
        ObsFileDb used to search for channel names if archive is None
    ignore_missing : bool
        If true, will not raise errors if a requested channel is not found
    
    Returns
    -------
    mask : bool array
        Mask for the channels in the SmurfStatus
        
    TODO: When loading from name, need to check tune file in use during file. 
    """
    if status.mask is None:
        raise ValueError("Status Mask not set")
    
    session = None
    if archive is not None:
        session = archive.Session()
        
    msk = np.zeros( (status.num_chans,), dtype='bool')
    for ch in ch_list:
        if np.isscalar(ch):
            if np.issubdtype( type(ch), np.integer):
                #### this is an absolute readout channel
                if not ignore_missing and ~np.any(status.mask == ch):
                    raise ValueError(f"channel {ch} not found")
                msk[ status.mask == ch] = True
            
            elif np.issubdtype( type(ch), np.floating):
                #### this is a resonator frequency
                b,c = np.where( np.isclose(status.freq_map, ch, rtol=1e-7) )
                if len(b)==0:
                    if not ignore_missing:
                        raise ValueError(f"channel {ch} not found")
                    continue
                elif status.mask_inv[b,c][0]==-1:
                    if not ignore_missing:
                        raise ValueError(f"channel {ch} not streaming")
                    continue
                msk[status.mask_inv[b,c][0]] = True
                
            elif np.issubdtype( type(ch), np.str_):
                #### this is a channel name
                if session is not None:
                    channel = session.query(Channels).filter(Channels.name==ch).one_or_none()
                    if channel is None:
                        if not ignore_mission:
                            raise ValueError(f"channel {ch} not found in G3tSmurf Archive")
                        continue
                    b,c = channel.band_number, channel.channel
                elif obsfiledb is not None:
                    c = obsfiledb.conn.execute('select band,channel from channels where name=?',(ch,))
                    c = [(r[0],r[1]) for r in c]
                    if len(c) == 0:
                        if not ignore_mission:
                            raise ValueError(f"channel {ch} not found in obsfiledb")
                        continue
                    b,c = c[0]
                else:
                    raise ValueError("Need G3tSmurf Archive or Obsfiledb to pass channel names")
                
                idx = status.mask_inv[b,c]
                if idx == -1:
                    if not ignore_missing:
                        raise ValueError(f"channel {ch} not streaming")
                    continue
                msk[idx] = True
                
            else:
                raise TypeError(f"type {type(ch)} for channel {ch} not understood")
        else:
            if len(ch) == 2:
                ### this is a band, channel pair
                idx = status.mask_inv[ch[0], ch[1]]
                if idx == -1:
                    if not ignore_missing:
                        raise ValueError(f"channel {ch} not streaming")
                    continue
                msk[idx] = True
            else:
                raise TypeError(f"type for channel {ch} not understood")
    if session is not None:
        session.close()
    return msk

def _get_tuneset_channel_names(status, ch_map, archive):
    """Update channel maps with name from Tuneset
    """
    session = archive.Session()
    
    ## tune file in status
    if status.tune is not None and len(status.tune) > 0:
        tune_file = status.tune.split('/')[-1]
        tune = session.query(Tunes).filter(Tunes.name == tune_file).one_or_none()
        if tune is None :
            logger.info(f"Tune file {tune_file} not found in G3tSmurf archive")
            return ch_map
        if tune.tuneset is None:
            logger.info(f"Tune file {tune_file} has no TuneSet in G3tSmurf archive")
            return ch_map
    else:
        logger.info("Tune information not in SmurfStatus, using most recent Tune")
        tune = session.query(Tunes).filter(Tunes.start <= dt.datetime.utcfromtimestamp(status.start))
        tune = tune.order_by(db.desc(Tunes.start)).first()
        if tune.tuneset is None:
            logger.info(f"Tune file {tune.name} has no TuneSet in G3tSmurf archive")
            return ch_map
    
    for ch in tune.tuneset.channels:
        try:
            band, channel = ch.band, ch.channel
            msk = np.all( [ch_map['band']== band, ch_map['channel']==channel], axis=0)
            i = np.where(msk)[0][0]
            ch_map[i]['name'] = ch.name
        except:
            logger.info(f"Information retrival error for Detector {ch.name}")
            continue    
    session.close()
    return ch_map

def _get_detset_channel_names(status, ch_map, obsfiledb):
    """Update channel maps with name from obsfiledb
    """
    ## tune file in status
    if status.tune is not None and len(status.tune) > 0:
        c =  obsfiledb.conn.execute('select det from detsets '
                    'where name=?', (status.tune,))
        detsets = [r[0] for r in c]
    else:
        logger.info("Tune information not in SmurfStatus, using most recent Tune")
        c = obsfiledb.conn.execute('select tuneset_id from tunes '
                            'where start<=? '
                            'order by start desc', (dt.datetime.utcfromtimestamp(status.start),))
        tuneset_id = [r[0] for r in c][0]

        c = obsfiledb.conn.execute('select name from tunesets '
                                   'where id=?', (tuneset_id,))
        tuneset = [r[0] for r in c][0]

        c = obsfiledb.conn.execute('select det from detsets '
                            'where name=?', (tuneset,))
        detsets = [r[0] for r in c]
        
    for det in detsets:
        try:
            c = obsfiledb.conn.execute('select band,channel from channels '
                                      'where name=?', (det,))
            band, channel = [(r[0], r[1]) for r in c][0]
            msk = np.all( [ch_map['band']== band, ch_map['channel']==channel], axis=0)
            i = np.where(msk)[0][0]
            ch_map[i]['name'] = det
        except:
            logger.info(f"Information retrival error for Detector {det}")
            continue        
    return ch_map

def _get_channel_mapping(status, ch_map):
    """Generate baseline channel map from status object
    """
    for i, ch in enumerate(ch_map['idx']):
        try:
            sch = status.readout_to_smurf( ch )
            ch_map[i]['rchannel'] = 'r{:04d}'.format(ch)
            ch_map[i]['name'] = 'sch_NONE_{}_{:03d}'.format(sch[0],sch[1])
            ch_map[i]['freqs']= status.freq_map[sch[0], sch[1]]
            ch_map[i]['band'] = sch[0]
            ch_map[i]['channel'] = sch[1]
        except:
            ch_map[i]['rchannel'] = 'r{:04d}'.format(ch)
            ch_map[i]['name'] = 'rch_{:04d}'.format(ch)
            ch_map[i]['freqs']= -1
            ch_map[i]['band'] = -1
            ch_map[i]['channel'] = -1        
    return ch_map

def get_channel_info(status, mask=None, archive=None, obsfiledb=None):
    """Create the Channel Info Section of a G3tSmurf AxisManager
    
    This function returns an AxisManager with the following properties    
        * Axes:
            * channels : resonator channels reading out

        * Fields:
            * band : Smurf Band
            * channel : Smurf Channel
            * frequency : resonator frequency
            * rchannel : readout channel
    
    Args
    -----
    status : SmurfStatus instance
    mask : bool array
        mask of which channels to use
    archive : G3tSmurf instance (optionl)
        G3tSmurf instance for looking for tunes/tunesets
    obsfiledb : ObsfileDb instance (optional)
        ObsfileDb instance for det names / band / channel
        
    Returns
    --------
    ch_info : AxisManager
    
    """
    ch_list = np.arange( status.num_chans )
    if mask is not None:
        ch_list = ch_list[mask]
    
    ch_map = np.zeros( len(ch_list), dtype = [('idx', int), ('name', np.unicode_,30), 
                                              ('rchannel', np.unicode_,30), ('band', int),
                                             ('channel', int), ('freqs', float)])
    ch_map['idx'] = ch_list
    
    ch_map = _get_channel_mapping(status, ch_map)
    
    if archive is not None:
        ch_map = _get_tuneset_channel_names(status, ch_map, archive)
    elif obsfiledb is not None:
        ch_map = _get_detset_channel_names(status, ch_map, obsfiledb)
        
    ch_info = core.AxisManager( core.LabelAxis('channels', ch_map['name']),)
    ch_info.wrap('band', ch_map['band'], ([(0,'channels')]) )
    ch_info.wrap('channel', ch_map['channel'], ([(0,'channels')]) )
    ch_info.wrap('frequency', ch_map['freqs'], ([(0,'channels')]) )
    ch_info.wrap('rchannel', ch_map['rchannel'], ([(0,'channels')]) )
    
    return ch_info

def _get_timestamps(streams, load_type=None):
    """Calculate the timestamp field for loaded data
    
    Args
    -----
        streams : dictionary
            result from unpacking the desired data frames
        load_type : None or int
            if None, uses highest precision version possible. integer values will
            use the TimingParadigm class for indexing
    """
    if load_type is None:
        ## determine the desired loading type. Expand as logic as
        ## data fields develop
        if 'primary' in streams:
            if 'UnixTime' in streams['primary']:
                load_type = TimingParadigm.SmurfUnixTime
            else:
                load_type = TimingParadigm.G3Timestream
        else:
            load_type = TimingParadigm.G3Timestream
    
    if load_type == TimingParadigm.SmurfUnixTime:
        return io_load.hstack_into(None, streams['primary']['UnixTime'])/1e9
    if load_type == TimingParadigm.G3Timestream:
        return io_load.hstack_into(None, streams['time'])
    logger.error("Timing System could not be determined")
            
        
def load_file(filename, channels=None, ignore_missing=True, 
             load_biases=True, load_primary=True, status=None,
             archive=None, obsfiledb=None, show_pb=True):
    """Load data from file where there may not be a connected archive.

    Args
    ----
      filename : str or list 
          A filename or list of filenames (to be loaded in order).
          Note that SmurfStatus is only loaded from the first file
      channels: list or None
          If not None, it should be a list that can be sent to get_channel_mask.
      ignore_missing : bool
          If true, will not raise errors if a requested channel is not found
      load_biases : bool
          If true, will load the bias lines for each detector
      load_primary : bool
          If true, loads the primary data fields, old .g3 files may not have 
          these fields. 
      archive : a G3tSmurf instance (optional)
      obsfiledb : a ObsFileDb instance (optional, used when loading from context)
      status : a SmurfStatus Instance we don't want to use the one from the 
          first file
    """   
    
    if isinstance(filename, str):
        filenames = [filename]
    else:
        filenames = filename
    
    if status is None:
        status = SmurfStatus.from_file(filenames[0])

    if channels is not None:
        ch_mask = get_channel_mask(channels, status, archive=archive, 
                                   obsfiledb=obsfiledb,
                                   ignore_missing=ignore_missing)
    else:
        ch_mask = None

    ch_info = get_channel_info(status, ch_mask, archive=archive, 
                                   obsfiledb=obsfiledb)

    subreq = [
        io_load.FieldGroup('data', ch_info.rchannel, timestamp_field='time'),
    ]
    if load_primary:
        subreq.extend( [io_load.FieldGroup('primary', [io_load.Field('*', wildcard=True)])] )
    if load_biases:
        subreq.extend( [io_load.FieldGroup('tes_biases', [io_load.Field('*', wildcard=True)]),])

    request = io_load.FieldGroup('root', subreq)
    streams = None
    try:
        for filename in tqdm( filenames , total=len(filenames), disable=(not show_pb)):
            streams = io_load.unpack_frames(filename, request, streams=streams)
    except KeyError:
        logger.error("Frames do not contain expected fields. Did Channel Mask change during the file?")
        raise
        
    count = sum(map(len,streams['time']))

    ## Build AxisManager
    aman = core.AxisManager(
        ch_info.channels.copy(),
        core.OffsetAxis('samps', count, 0)
    )
    aman.wrap( 'timestamps', _get_timestamps(streams), ([(0,'samps')]))

    # Conversion from DAC counts to squid phase
    aman.wrap( 'signal', np.zeros(aman.shape, 'float32'),
                 [(0, 'channels'), (1, 'samps')])
    for idx in range(aman.channels.count):
        io_load.hstack_into(aman.signal[idx], streams['data'][ch_info.rchannel[idx]])

    rad_per_count = np.pi / 2**15
    aman.signal *= rad_per_count

    aman.wrap('ch_info', ch_info)

    temp = core.AxisManager( aman.samps.copy() )
    for k in streams['primary'].keys():
        temp.wrap( k, io_load.hstack_into(None, streams['primary'][k]), ([(0,'samps')]) )
    aman.wrap('primary', temp)

    if load_biases:
        bias_axis = core.LabelAxis('bias_lines', np.arange(len(streams['tes_biases'].keys())))
        aman.wrap('biases', np.zeros((bias_axis.count, aman.samps.count)), 
                          [ (0,bias_axis), 
                            (1,'samps')])
        for k in streams['tes_biases'].keys():
            i = int(k[4:])
            io_load.hstack_into(aman.biases[i], streams['tes_biases'][k])
    aman.wrap('flags', core.FlagManager.for_tod(aman, 'channels', 'samps'))

    return aman

def load_g3tsmurf_obs(db, obs_id, dets=None):
    c = db.conn.execute('select path from files '
                    'where obs_id=?' +
                    'order by start', (obs_id,))
    flist = [row[0] for row in c]
    return load_file(flist, dets, obsfiledb=db)


io_load.OBSLOADER_REGISTRY['g3tsmurf'] = load_g3tsmurf_obs<|MERGE_RESOLUTION|>--- conflicted
+++ resolved
@@ -793,12 +793,7 @@
             obs.stop = flist[-1].stop
         session.commit()
 
-<<<<<<< HEAD
     def index_metadata(self, min_ctime=16000*1e5, stop_at_error=False):
-=======
-        
-    def index_metadata(self, verbose = False, stop_at_error=False):
->>>>>>> 71377dc9
         """
             Adds all channel assignments, tunefiles, and observations in archive to database. 
             Adding relevant entries to Bands and Files as well.
