import argparse
import numpy as np, sys, time, warnings, os, so3g, logging, yaml, sqlite3, itertools
from sotodlib import coords, mapmaking
from sotodlib.core import Context,  metadata as metadata_core, FlagManager
from sotodlib.core.flagman import has_any_cuts, has_all_cut
from sotodlib.io import metadata
from sotodlib.tod_ops import flags, jumps, gapfill, filters, detrend_tod, apodize, pca, fft_ops, sub_polyf
from sotodlib.hwp import hwp, hwp_angle_model
from sotodlib.obs_ops import splits
from sotodlib.site_pipeline import preprocess_tod
from pixell import enmap, utils, fft, bunch, wcsutils, tilemap, colors, memory, mpi
from scipy import ndimage, interpolate
from scipy.optimize import curve_fit
from scipy.stats import kurtosis, skew
from types import SimpleNamespace
#from tqdm import tqdm
from . import util

import healpy as hp
defaults = {"query": "1",
            "area": None,
            "nside": None,
            "nside_tile": "auto",
            "odir": "./output",
            "preprocess_config":None,
            "comps": "TQU",
            "mode": "per_obs",
            "ntod": None,
            "tods": None,
            "nset": None,
            "wafer": None,
            "freq": None,
            "center_at": None,
            "site": 'so_sat1',
            "max_dets": None, # not implemented yet
            "verbose": 0,
            "quiet": 0,
            "tiled": 0, # not implemented yet
            "singlestream": False,
            "only_hits": False,
            "det_in_out": False,
            "det_left_right":False,
            "det_upper_lower":False,
            "scan_left_right":False,
            "window":0.0, # not implemented yet
            "dtype_tod": np.float32,
            "dtype_map": np.float64,
            "atomic_db": "atomic_maps.db",
            "fixed_time": None,
            "mindur": None,
            "ext": "fits",
            "context_basic": None,
           }

def get_parser(parser=None):
    if parser is None:
        parser = argparse.ArgumentParser()
    parser.add_argument("--config-file", type=str, default=None,
                     help="Path to mapmaker config.yaml file")

    parser.add_argument("--context", help='context file')
    parser.add_argument("--context_basic", help='context file')
    parser.add_argument("--query", help='query, can be a file (list of obs_id) or selection string')
    parser.add_argument("--area", help='wcs geometry')
    parser.add_argument("--nside", type=int, help='healpix nside')
    parser.add_argument("--nside_tile", help='nside for healpix tiles; can be None, "auto", or int')
    parser.add_argument("--odir", help='output directory')
    parser.add_argument("--ext", help='output file extension')
    parser.add_argument("--preprocess_config", type=str, help='file with the config file to run the preprocessing pipeline')
    parser.add_argument("--mode", type=str, )
    parser.add_argument("--comps",   type=str,)
    parser.add_argument("--singlestream", action="store_true")
    parser.add_argument("--only_hits", action="store_true") # this will work only when we don't request splits, since I want to avoid loading the signal

    # detector position splits (fixed in time)
    parser.add_argument("--det_in_out", action="store_true")
    parser.add_argument("--det_left_right", action="store_true")
    parser.add_argument("--det_upper_lower", action="store_true")

    # time samples splits
    parser.add_argument("--scan_left_right", action="store_true")

    parser.add_argument("--ntod",    type=int, )
    parser.add_argument("--tods",    type=str, )
    parser.add_argument("--nset",    type=int, )
    parser.add_argument("--wafer",   type=str, help="Detector set to map with")
    parser.add_argument("--freq",    type=str, help="Frequency band to map with")
    parser.add_argument("--max-dets",type=int, )
    parser.add_argument("--fixed_ftime", type=int, )
    parser.add_argument("--mindur", type=int, )
    parser.add_argument("--site",    type=str, )
    parser.add_argument("--verbose", action="count", )
    parser.add_argument("--quiet",   action="count", )
    parser.add_argument("--window",  type=float, )
    parser.add_argument("--dtype_tod",  )
    parser.add_argument("--dtype_map",  )
    parser.add_argument("--atomic_db", help='name of the atomic map database, will be saved where make_filterbin_map is being run')
    return parser

def _get_config(config_file):
    return yaml.safe_load(open(config_file,'r'))

def get_ra_ref(obs, site='so_sat1'):
    # pass an AxisManager of the observation, and return two ra_ref @ dec=-40 deg.
    #
    #t = [obs.obs_info.start_time, obs.obs_info.start_time, obs.obs_info.stop_time, obs.obs_info.stop_time]
    t_start = obs.obs_info.start_time
    t_stop = obs.obs_info.stop_time
    az = np.arange((obs.obs_info.az_center-0.5*obs.obs_info.az_throw)*utils.degree, (obs.obs_info.az_center+0.5*obs.obs_info.az_throw)*utils.degree, 0.5*utils.degree)
    el = obs.obs_info.el_center*utils.degree

    csl = so3g.proj.CelestialSightLine.az_el(t_start*np.ones(len(az)), az, el*np.ones(len(az)), site=site, weather='toco')
    ra_, dec_ = csl.coords().transpose()[:2]
    #spline = interpolate.CubicSpline(dec_, ra_, bc_type='not-a-knot')
    ra_ref_start = np.interp(-40*utils.degree, dec_, ra_)
    #ra_ref_start = spline(-40*utils.degree, nu=0)

    csl = so3g.proj.CelestialSightLine.az_el(t_stop*np.ones(len(az)), az, el*np.ones(len(az)), site=site, weather='toco')
    ra_, dec_ = csl.coords().transpose()[:2]
    #spline = interpolate.CubicSpline(dec_, ra_, bc_type='not-a-knot')
    #ra_ref_stop = spline(-40*utils.degree, nu=0)
    ra_ref_stop = np.interp(-40*utils.degree, dec_, ra_)
    return ra_ref_start, ra_ref_stop

def tele2equ(coords, ctime, detoffs=[0,0], site="so_sat1"):
    # Broadcast and flatten input arrays
    coords, ctime = utils.broadcast_arrays(coords, ctime, npre=(1,0))
    cflat = utils.to_Nd(coords, 2, axis=-1)
    tflat = utils.to_Nd(ctime,  1, axis=-1)
    dflat, dshape = utils.to_Nd(detoffs, 2, axis=-1, return_inverse=True)
    nsamp, ndet = cflat.shape[1], dflat.shape[1]
    assert cflat.shape[1:] == tflat.shape, "tele2equ coords and ctime have incompatible shapes %s vs %s" % (str(coords.shape), str(ctime.shape))
    # Set up the transform itself
    sight  = so3g.proj.CelestialSightLine.az_el(tflat, cflat[0], cflat[1], roll=cflat[2] if len(cflat) > 2 else 0, site=site, weather="toco")
    # To support other coordiante systems I would add
    # if rot is not None: sight.Q = rot * sight.Q
    dummy  = np.arange(ndet)
    fp     = so3g.proj.FocalPlane.from_xieta(dummy, dflat[0], dflat[1],
            dflat[2] if len(dflat) > 2 else 0)
    asm    = so3g.proj.Assembly.attach(sight, fp)
    proj   = so3g.proj.Projectionist()
    res    = np.zeros((ndet,nsamp,4))
    # And actually perform it
    proj.get_coords(asm, output=res)
    # Finally unflatten
    res    = res.reshape(dshape[1:]+coords.shape[1:]+(4,))
    return res

class DataMissing(Exception): pass

def find_footprint(context, tods, ref_wcs, comm=mpi.COMM_WORLD, return_pixboxes=False, pad=1):
    # Measure the pixel bounds of each observation relative to our
    # reference wcs
    pixboxes = []
    for tod in tods:
        my_shape, my_wcs = coords.get_footprint(tod, ref_wcs)
        my_pixbox = enmap.pixbox_of(ref_wcs, my_shape, my_wcs)
        pixboxes.append(my_pixbox)
    pixboxes = utils.allgatherv(pixboxes, comm)
    if len(pixboxes) == 0: raise DataMissing("No usable obs to estimate footprint from")
    # Handle sky wrapping. This assumes cylindrical coordinates with sky-wrapping
    # in the x-direction, and that there's an integer number of pixels around the sky.
    # Could be done more generally, but would be much more involved, and this should be
    # good enough
    nphi     = utils.nint(np.abs(360/ref_wcs.wcs.cdelt[0]))
    widths   = pixboxes[:,1,0]-pixboxes[:,0,0]
    pixboxes[:,0,0] = utils.rewind(pixboxes[:,0,0], ref=pixboxes[0,0,0], period=nphi)
    pixboxes[:,1,0] = pixboxes[:,0,0] + widths
    # It's now safe to find the total pixel bounding box
    union_pixbox = np.array([np.min(pixboxes[:,0],0)-pad,np.max(pixboxes[:,1],0)+pad])
    # Use this to construct the output geometry
    shape = union_pixbox[1]-union_pixbox[0]
    wcs   = ref_wcs.deepcopy()
    wcs.wcs.crpix -= union_pixbox[0,::-1]
    if return_pixboxes: return shape, wcs, pixboxes
    else: return shape, wcs

def ptp_cuts(aman, signal_name='dsT', kurtosis_threshold=5):
    while True:
        if aman.dets.count > 0:
            ptps = np.ptp(aman[signal_name], axis=1)
        else:
            break
        kurtosis_ptp = kurtosis(ptps)
        if kurtosis_ptp < kurtosis_threshold:
            print(f'dets:{aman.dets.count}, ptp_kurt: {kurtosis_ptp:.1f}')
            break
        else:
            max_is_bad_factor = np.max(ptps)/np.median(ptps)
            min_is_bad_factor = np.median(ptps)/np.min(ptps)
            if max_is_bad_factor > min_is_bad_factor:
                aman.restrict('dets', aman.dets.vals[ptps < np.max(ptps)])
            else:
                aman.restrict('dets', aman.dets.vals[ptps > np.min(ptps)])
            print(f'dets:{aman.dets.count}, ptp_kurt: {kurtosis_ptp:.1f}')
    print(f'dets: {aman.dets.count}')

def calibrate_obs_with_preprocessing(obs, dtype_tod=np.float32, site='so_sat1', det_left_right=False, det_in_out=False, det_upper_lower=False):
    obs.wrap("weather", np.full(1, "toco"))
    obs.wrap("site",    np.full(1, site))
    obs.restrict('dets', obs.dets.vals[obs.det_info.wafer.type == 'OPTC'])
    # Since now I have flags already calculated, I can union them into a "glitch_flags" flags, which will be used to discard overcut detectors and calculate the cost for MPI.
    # Union of flags into glitch_flags.
    obs.flags.wrap('glitch_flags', obs.preprocess.turnaround_flags.turnarounds + obs.preprocess.jumps_2pi.jump_flag + obs.preprocess.glitches.glitch_flags, )
    good_dets = mapmaking.find_usable_detectors(obs)

    if obs.signal is not None and len(good_dets)>0:
        obs.restrict("dets", good_dets)
        # Adding detector splits if we asked for them
        if det_left_right or det_in_out or det_upper_lower:
            # we add a flagmanager for the detector flags
            obs.wrap('det_flags', FlagManager.for_tod(obs))
            if det_left_right or det_in_out:
                xi = obs.focal_plane.xi
                # sort xi
                xi_median = np.median(xi)
            if det_upper_lower or det_in_out:
                eta = obs.focal_plane.eta
                # sort eta
                eta_median = np.median(eta)
            if det_left_right:
                mask = xi <= xi_median
                obs.det_flags.wrap_dets('det_left', np.logical_not(mask))
                mask = xi > xi_median
                obs.det_flags.wrap_dets('det_right', np.logical_not(mask))
            if det_upper_lower:
                mask = eta <= eta_median
                obs.det_flags.wrap_dets('det_lower', np.logical_not(mask))
                mask = eta > eta_median
                obs.det_flags.wrap_dets('det_upper', np.logical_not(mask))
            if det_in_out:
                # the bounding box is the center of the detset
                xi_center = np.min(xi) + 0.5 * (np.max(xi) - np.min(xi))
                eta_center = np.min(eta) + 0.5 * (np.max(eta) - np.min(eta))
                radii = np.sqrt((xi_center-xi)**2 + (eta_center-eta)**2)
                radius_median = np.median(radii)
                mask = radii <= radius_median
                obs.det_flags.wrap_dets('det_in', np.logical_not(mask))
                mask = radii > radius_median
                obs.det_flags.wrap_dets('det_out', np.logical_not(mask))
        # peak to peak
        ptp_cuts(obs, signal_name='signal')
        detrend_tod(obs, method='median', signal_name='hwpss_remove')
        obs.signal = np.multiply(obs.signal.T, obs.det_cal.phase_to_pW * obs.abscal.abscal_factor).T
        obs.hwpss_remove = np.multiply(obs.hwpss_remove.T, obs.det_cal.phase_to_pW * obs.abscal.abscal_factor).T
        # PCA relcal
        filt = filters.low_pass_sine2(1, width=0.1)
        sigfilt = filters.fourier_filter(obs, filt, signal_name='hwpss_remove')
        obs.wrap('lpf_hwpss_remove', sigfilt, [(0,'dets'),(1,'samps')])
        obs.restrict('samps',(10*200, -10*200))
        if obs.dets.count<=1: return obs # check if we have enough detectors
        pca_out = pca.get_pca(obs,signal=obs.lpf_hwpss_remove)
        pca_signal = pca.get_pca_model(obs, pca_out, signal=obs.lpf_hwpss_remove)
        median = np.median(pca_signal.weights[:,0])
        obs.signal = np.divide(obs.signal.T, pca_signal.weights[:,0]/median).T
        apodize.apodize_cosine(obs)
        hwp.demod_tod(obs)
        obs.restrict('samps',(30*200, -30*200))
        # project out T
        filt = filters.low_pass_sine2(0.5, width=0.1)
        T_lpf = filters.fourier_filter(obs, filt, signal_name='dsT')
        Q_lpf = filters.fourier_filter(obs, filt, signal_name='demodQ')
        U_lpf = filters.fourier_filter(obs, filt, signal_name='demodU')
        obs.wrap('T_lpf', T_lpf, axis_map=[(0,'dets'), (1,'samps')])
        obs.wrap('Q_lpf', Q_lpf, axis_map=[(0,'dets'), (1,'samps')])
        obs.wrap('U_lpf', U_lpf, axis_map=[(0,'dets'), (1,'samps')])

        obs.restrict('samps', (obs.samps.offset+10*200, obs.samps.offset+obs.samps.count-10*200))

        detrend_tod(obs, method='mean', signal_name='demodQ')
        detrend_tod(obs, method='mean', signal_name='demodU')
        detrend_tod(obs, method='mean', signal_name='Q_lpf')
        detrend_tod(obs, method='mean', signal_name='U_lpf')
        detrend_tod(obs, method='mean', signal_name='T_lpf')

        coeffsQ = np.zeros(obs.dets.count)
        coeffsU = np.zeros(obs.dets.count)

        for di in range(obs.dets.count):
            I = np.linalg.inv(np.tensordot(np.atleast_2d(obs.T_lpf[di]), np.atleast_2d(obs.T_lpf[di]), (1, 1)))
            c = np.matmul(np.atleast_2d(obs.Q_lpf[di]), np.atleast_2d(obs.T_lpf[di]).T)
            c = np.dot(I, c.T).T
            coeffsQ[di] = c[0]
            I = np.linalg.inv(np.tensordot(np.atleast_2d(obs.T_lpf[di]), np.atleast_2d(obs.T_lpf[di]), (1, 1)))
            c = np.matmul(np.atleast_2d(obs.U_lpf[di]), np.atleast_2d(obs.T_lpf[di]).T)
            c = np.dot(I, c.T).T
            coeffsU[di] = c[0]
        obs.demodQ -= np.multiply(obs.T_lpf.T, coeffsQ).T
        obs.demodU -= np.multiply(obs.T_lpf.T, coeffsU).T
        #obs.move('hwpss_model', None)
        obs.move('hwpss_remove', None)
        obs.move('gap_filled', None)
        obs.move('lpf_hwpss_remove', None)
        hpf = filters.counter_1_over_f(0.1, 2)
        hpf_Q = filters.fourier_filter(obs, hpf, signal_name='demodQ')
        hpf_U = filters.fourier_filter(obs, hpf, signal_name='demodU')
        obs.demodQ = hpf_Q
        obs.demodU = hpf_U
        # cut 5% of higher ivar detectors
        ivar = 1.0/np.var(obs.demodQ, axis=-1)
        mask_det = ivar > np.percentile(ivar, 95)
        obs.restrict('dets', obs.dets.vals[~mask_det])
    return obs

def calibrate_obs_otf(obs, dtype_tod=np.float32, site='so_sat1'):
    obs.wrap("weather", np.full(1, "toco"))
    obs.wrap("site",    np.full(1, site))
    # Restrict non optical detectors, which have nans in their focal plane coordinates and will crash the mapmaking operation.
    # Union of flags into glitch_flags.
    #obs.flags.wrap('glitch_flags', obs.preprocess.turnaround_flags.turnarounds + obs.preprocess.jumps_2pi.jump_flag + obs.preprocess.glitches.glitch_flags, )
    obs.flags.wrap('glitch_flags', so3g.proj.RangesMatrix.zeros(obs.shape[:2]),[(0, 'dets'), (1, 'samps')]) # This is a glitch_flags full of 0s when we don't have the preprocess data base
    if obs.signal is not None:
        obs.restrict('dets', obs.dets.vals[obs.det_info.wafer.type == 'OPTC'])
        #flags.get_turnaround_flags(obs, t_buffer=0.1, truncate=True)
        flags.get_turnaround_flags(obs)
        flags.get_det_bias_flags(obs, rfrac_range=(0.05, 0.9), psat_range=(0, 20))
        bad_dets = has_all_cut(obs.flags.det_bias_flags)
        obs.restrict('dets', obs.dets.vals[~bad_dets])
        if obs.dets.count<=1: return obs # check if I cut all the detectors after the det bias flags
        detrend_tod(obs, method='median')
        hwp.get_hwpss(obs)
        hwp.subtract_hwpss(obs)
        flags.get_trending_flags(obs, max_trend=2.5, n_pieces=10)
        tdets = has_any_cuts(obs.flags.trends)
        obs.restrict('dets', obs.dets.vals[~tdets])
        if obs.dets.count<=1: return obs # check if I cut all the detectors after the trending flags
        jflags, _, jfix = jumps.twopi_jumps(obs, signal=obs.hwpss_remove, fix=True, overwrite=True)
        obs.hwpss_remove = jfix
        gfilled = gapfill.fill_glitches(obs, nbuf=10, use_pca=False, modes=1, signal=obs.hwpss_remove, glitch_flags=obs.flags.jumps_2pi)
        obs.hwpss_remove = gfilled
        gflags = flags.get_glitch_flags(obs, t_glitch=1e-5, buffer=10, signal_name='hwpss_remove', hp_fc=1, n_sig=10, overwrite=True)
        #gdets = has_any_cuts(obs.flags.glitches)
        gstats = obs.flags.glitches.get_stats()
        obs.restrict('dets', obs.dets.vals[np.asarray(gstats['intervals']) < 10])
        detrend_tod(obs, method='median', signal_name='hwpss_remove')
        # peak to peak
        ptp_cuts(obs, signal_name='signal')
        obs.signal = np.multiply(obs.signal.T, obs.det_cal.phase_to_pW * obs.abscal.abscal_factor ).T
        obs.hwpss_remove = np.multiply(obs.hwpss_remove.T, obs.det_cal.phase_to_pW * obs.abscal.abscal_factor).T
        #LPF and PCA
        filt = filters.low_pass_sine2(1, width=0.1)
        sigfilt = filters.fourier_filter(obs, filt, signal_name='hwpss_remove')
        obs.wrap('lpf_hwpss_remove', sigfilt, [(0,'dets'),(1,'samps')])
        obs.restrict('samps',(10*200, -10*200))
        # check if we have enough detectors
        if obs.dets.count<=1: return obs
        pca_out = pca.get_pca(obs,signal=obs.lpf_hwpss_remove)
        pca_signal = pca.get_pca_model(obs, pca_out, signal=obs.lpf_hwpss_remove)
        median = np.median(pca_signal.weights[:,0])
        obs.signal = np.divide(obs.signal.T, pca_signal.weights[:,0]/median).T
        filt = filters.iir_filter(iir_params=obs.iir_params[f'ufm_{obs.det_info.wafer.array[0]}'], invert=True)
        obs.signal = filters.fourier_filter(obs, filt)
        obs.signal = filters.fourier_filter(obs, filters.timeconst_filter(timeconst=obs.det_cal.tau_eff, invert=True))
        apodize.apodize_cosine(obs)
        hwp.demod_tod(obs)
        obs.restrict('samps',(30*200, -30*200))
        # project out T
        filt = filters.low_pass_sine2(0.5, width=0.1)
        T_lpf = filters.fourier_filter(obs, filt, signal_name='dsT')
        Q_lpf = filters.fourier_filter(obs, filt, signal_name='demodQ')
        U_lpf = filters.fourier_filter(obs, filt, signal_name='demodU')
        obs.wrap('T_lpf', T_lpf, axis_map=[(0,'dets'), (1,'samps')])
        obs.wrap('Q_lpf', Q_lpf, axis_map=[(0,'dets'), (1,'samps')])
        obs.wrap('U_lpf', U_lpf, axis_map=[(0,'dets'), (1,'samps')])

        obs.restrict('samps', (obs.samps.offset+10*200, obs.samps.offset+obs.samps.count-10*200))

        detrend_tod(obs, method='mean', signal_name='demodQ')
        detrend_tod(obs, method='mean', signal_name='demodU')
        detrend_tod(obs, method='mean', signal_name='Q_lpf')
        detrend_tod(obs, method='mean', signal_name='U_lpf')
        detrend_tod(obs, method='mean', signal_name='T_lpf')

        coeffsQ = np.zeros(obs.dets.count)
        coeffsU = np.zeros(obs.dets.count)

        for di in range(obs.dets.count):
            I = np.linalg.inv(np.tensordot(np.atleast_2d(obs.T_lpf[di]), np.atleast_2d(obs.T_lpf[di]), (1, 1)))
            c = np.matmul(np.atleast_2d(obs.Q_lpf[di]), np.atleast_2d(obs.T_lpf[di]).T)
            c = np.dot(I, c.T).T
            coeffsQ[di] = c[0]
            I = np.linalg.inv(np.tensordot(np.atleast_2d(obs.T_lpf[di]), np.atleast_2d(obs.T_lpf[di]), (1, 1)))
            c = np.matmul(np.atleast_2d(obs.U_lpf[di]), np.atleast_2d(obs.T_lpf[di]).T)
            c = np.dot(I, c.T).T
            coeffsU[di] = c[0]
        obs.demodQ -= np.multiply(obs.T_lpf.T, coeffsQ).T
        obs.demodU -= np.multiply(obs.T_lpf.T, coeffsU).T
        obs.move('hwpss_model', None)
        obs.move('hwpss_remove', None)
        obs.move('gap_filled', None)
        obs.move('lpf_hwpss_remove', None)
        hpf = filters.counter_1_over_f(0.1, 2)
        hpf_Q = filters.fourier_filter(obs, hpf, signal_name='demodQ')
        hpf_U = filters.fourier_filter(obs, hpf, signal_name='demodU')
        obs.demodQ = hpf_Q
        obs.demodU = hpf_U
        # cut detectors
        ivar = 1.0/np.var(obs.demodQ, axis=-1)
        sigma = (np.percentile(ivar,84) - np.percentile(ivar, 16))/2
        mask_det = ivar > np.median(ivar) + 5*sigma
        obs.restrict('dets', obs.dets.vals[~mask_det])
        # we have to make the glitch_flags for the mapmaker
        obs.flags.move('glitch_flags', None) # this is because I added it at the beginning and I cannot overwrite
        obs.flags.reduce(flags=['turnarounds', 'jumps_2pi', 'glitches'], method='union', wrap=True, new_flag='glitch_flags', remove_reduced=True)
    return obs

def model_func(x, sigma, fk, alpha):
    return sigma**2 * (1 + (x/fk)**alpha)

def log_fit_func(x, sigma, fk, alpha):
    return np.log(model_func(x, sigma, fk, alpha))

def calibrate_obs_tomoki(obs, dtype_tod=np.float32, site='so_sat1', det_left_right=False, det_in_out=False, det_upper_lower=False):
    obs.wrap("weather", np.full(1, "toco"))
    obs.wrap("site",    np.full(1, site))
    obs.flags.wrap('glitch_flags', so3g.proj.RangesMatrix.zeros(obs.shape[:2]),[(0, 'dets'), (1, 'samps')])
    # Restrict non optical detectors, which have nans in their focal plane coordinates and will crash the mapmaking operation.
    obs.restrict('dets', obs.dets.vals[obs.det_info.wafer.type == 'OPTC'])
    obs.restrict('dets', obs.dets.vals[(0.2<obs.det_cal.r_frac)&(obs.det_cal.r_frac<0.8)])

    if obs.signal is not None:
        if det_left_right or det_in_out or det_upper_lower:
            # we add a flagmanager for the detector flags
            obs.wrap('det_flags', FlagManager.for_tod(obs))
            if det_left_right or det_in_out:
                xi = obs.focal_plane.xi
                # sort xi
                xi_median = np.median(xi)
            if det_upper_lower or det_in_out:
                eta = obs.focal_plane.eta
                # sort eta
                eta_median = np.median(eta)
            if det_left_right:
                mask = xi <= xi_median
                obs.det_flags.wrap_dets('det_left', np.logical_not(mask))
                mask = xi > xi_median
                obs.det_flags.wrap_dets('det_right', np.logical_not(mask))
            if det_upper_lower:
                mask = eta <= eta_median
                obs.det_flags.wrap_dets('det_lower', np.logical_not(mask))
                mask = eta > eta_median
                obs.det_flags.wrap_dets('det_upper', np.logical_not(mask))
            if det_in_out:
                # the bounding box is the center of the detset
                xi_center = np.min(xi) + 0.5 * (np.max(xi) - np.min(xi))
                eta_center = np.min(eta) + 0.5 * (np.max(eta) - np.min(eta))
                radii = np.sqrt((xi_center-xi)**2 + (eta_center-eta)**2)
                radius_median = np.median(radii)
                mask = radii <= radius_median
                obs.det_flags.wrap_dets('det_in', np.logical_not(mask))
                mask = radii > radius_median
                obs.det_flags.wrap_dets('det_out', np.logical_not(mask))

        nperseg = 200*1000

        obs.focal_plane.gamma = np.arctan(np.tan(obs.focal_plane.gamma))
        flags.get_turnaround_flags(obs, t_buffer=0.1, truncate=True)
        obs.signal = np.multiply(obs.signal.T, obs.det_cal.phase_to_pW).T
        freq, Pxx = fft_ops.calc_psd(obs, nperseg=nperseg, merge=True)
        wn = fft_ops.calc_wn(obs)
        obs.wrap('wn', wn, [(0, 'dets')])

        obs.restrict('dets', obs.dets.vals[(20<obs.wn*1e6)&(obs.wn*1e6<40)])
        print(f'dets: {obs.dets.count}')

        if obs.dets.count<=1: return obs
        # peak to peak restrict
        obs.restrict('dets', obs.dets.vals[np.ptp(obs.signal, axis=1) < 0.5])
        print(f'dets: {obs.dets.count}')

        if obs.dets.count<=1: return obs

        hwp.get_hwpss(obs)
        hwp.subtract_hwpss(obs)
        obs.move('signal', None)
        obs.move('hwpss_remove', 'signal')
        freq, Pxx = fft_ops.calc_psd(obs, nperseg=nperseg, merge=False)
        obs.Pxx = Pxx

        detrend_tod(obs, method='median')
        apodize.apodize_cosine(obs, apodize_samps=2000)

        # the demodulation will happen here
        speed = (np.sum(np.abs(np.diff(np.unwrap(obs.hwp_angle)))) /
                (obs.timestamps[-1] - obs.timestamps[0])) / (2 * np.pi)
        bpf_center = 4 * speed
        bpf_width = speed * 2. * 0.9
        bpf_cfg = {'type': 'sine2',
                   'center': bpf_center,
                   'width': bpf_width,
                   'trans_width': 0.1}

        lpf_cutoff = speed * 0.9
        lpf_cfg = {'type': 'sine2',
                   'cutoff': lpf_cutoff,
                   'trans_width': 0.1}
        hwp.demod_tod(obs, bpf_cfg=bpf_cfg, lpf_cfg=lpf_cfg)

        obs.restrict('samps', (obs.samps.offset+2000, obs.samps.offset + obs.samps.count-2000))
        obs.move('signal', None)
        detrend_tod(obs, signal_name='dsT', method='linear')
        detrend_tod(obs, signal_name='demodQ', method='linear')
        detrend_tod(obs, signal_name='demodU', method='linear')
        freq, Pxx_demodQ = fft_ops.calc_psd(obs, signal=obs.demodQ, nperseg=nperseg, merge=True)
        freq, Pxx_demodU = fft_ops.calc_psd(obs, signal=obs.demodU, nperseg=nperseg, merge=True)
        obs.wrap('Pxx_demodQ', Pxx_demodQ, [(0, 'dets'), (1, 'nusamps')])
        obs.wrap('Pxx_demodU', Pxx_demodU, [(0, 'dets'), (1, 'nusamps')])

        mask = np.ones_like(obs.dsT, dtype='bool')

        lamQ, lamU = [], []
        AQ, AU = [], []

        for di, det in enumerate(obs.dets.vals[:]):
            x = obs.dsT[di][mask[di]]
            y1 = obs.demodQ[di][mask[di]]
            y2 = obs.demodU[di][mask[di]]

            z1 = np.polyfit(x, y1, 1)
            z2 = np.polyfit(x, y2, 1)
            _lamQ, _AQ = z1[0], z1[1]
            _lamU, _AU = z2[0], z2[1]

            lamQ.append(_lamQ)
            lamU.append(_lamU)
            AQ.append(_AQ)
            AU.append(_AU)

        lamQ, lamU = np.array(lamQ), np.array(lamU)
        obs.wrap('lamQ', lamQ, [(0, 'dets')])
        obs.wrap('lamU', lamU, [(0, 'dets')])

        AQ, AU = np.array(AQ), np.array(AU)
        obs.wrap('AQ', AQ, [(0, 'dets')])
        obs.wrap('AU', AU, [(0, 'dets')])

        obs.demodQ -= (obs.dsT * obs.lamQ[:, np.newaxis] + obs.AQ[:, np.newaxis])
        obs.demodU -= (obs.dsT * obs.lamU[:, np.newaxis] + obs.AU[:, np.newaxis])

        freq, Pxx_demodQ_new = fft_ops.calc_psd(obs, signal=obs.demodQ, nperseg=nperseg, merge=False)
        freq, Pxx_demodU_new = fft_ops.calc_psd(obs, signal=obs.demodU, nperseg=nperseg, merge=False)
        obs.Pxx_demodQ = Pxx_demodQ_new
        obs.Pxx_demodU = Pxx_demodU_new

        mask_valid_freqs = (1e-4<obs.freqs) & (obs.freqs < 1.9)
        x = obs.freqs[mask_valid_freqs]
        obs.wrap_new('sigma', ('dets', ))
        obs.wrap_new('fk', ('dets', ))
        obs.wrap_new('alpha', ('dets', ))

        for di, det in enumerate(obs.dets.vals):
            y = obs.Pxx_demodQ[di, mask_valid_freqs]
            popt, pcov = curve_fit(log_fit_func, x, np.log(y), p0=(np.sqrt(np.median(y[x>0.2])), 0.01, -2.), maxfev=100000)
            obs.sigma[di] = popt[0]
            obs.fk[di] = popt[1]
            obs.alpha[di] = popt[2]

        kurt_threshold=0.5
        skew_threshold=0.5

        valid_scan = np.logical_and(np.logical_or(obs.flags["left_scan"].mask(),
                                              obs.flags["right_scan"].mask()),
                                ~obs.flags["turnarounds"].mask())

        subscan_indices_l = sub_polyf._get_subscan_range_index(obs.flags["left_scan"].mask())
        subscan_indices_r = sub_polyf._get_subscan_range_index(obs.flags["right_scan"].mask())
        subscan_indices = np.vstack([subscan_indices_l, subscan_indices_r])
        subscan_indices= subscan_indices[np.argsort(subscan_indices[:, 0])]

        subscan_Qstds = np.zeros([obs.dets.count, len(subscan_indices)])
        subscan_Ustds = np.zeros([obs.dets.count, len(subscan_indices)])
        subscan_Qkurt = np.zeros([obs.dets.count, len(subscan_indices)])
        subscan_Ukurt = np.zeros([obs.dets.count, len(subscan_indices)])
        subscan_Qskew = np.zeros([obs.dets.count, len(subscan_indices)])
        subscan_Uskew = np.zeros([obs.dets.count, len(subscan_indices)])

        for subscan_i, subscan in enumerate(subscan_indices):
            _Qsig= obs.demodQ[:,subscan[0]:subscan[1]+1]
            _Usig= obs.demodU[:,subscan[0]:subscan[1]+1]

            _Qmean = np.mean(_Qsig, axis=1)[:,np.newaxis]
            _Umean = np.mean(_Usig, axis=1)[:,np.newaxis]

            _Qstd = np.std(_Qsig, axis=1)
            _Ustd = np.std(_Usig, axis=1)

            _Qkurt = kurtosis(_Qsig, axis=1)
            _Ukurt = kurtosis(_Usig, axis=1)

            _Qskew = skew(_Qsig, axis=1)
            _Uskew = skew(_Usig, axis=1)

            obs.demodQ[:,subscan[0]:subscan[1]+1] -= _Qmean
            obs.demodU[:,subscan[0]:subscan[1]+1] -= _Umean

            subscan_Qstds[:, subscan_i] = _Qstd
            subscan_Ustds[:, subscan_i] = _Ustd
            subscan_Qkurt[:, subscan_i] = _Qkurt
            subscan_Ukurt[:, subscan_i] = _Ukurt
            subscan_Qskew[:, subscan_i] = _Qskew
            subscan_Uskew[:, subscan_i] = _Uskew

        badsubscan_indicator = (np.abs(subscan_Qkurt) > kurt_threshold) | (np.abs(subscan_Ukurt) > kurt_threshold) |\
                                (np.abs(subscan_Qskew) > skew_threshold) | (np.abs(subscan_Uskew) > skew_threshold)
        badsubscan_flags = np.zeros([obs.dets.count, obs.samps.count], dtype='bool')
        for subscan_i, subscan in enumerate(subscan_indices):
            badsubscan_flags[:, subscan[0]:subscan[1]+1] = badsubscan_indicator[:, subscan_i, np.newaxis]
        badsubscan_flags = so3g.proj.RangesMatrix.from_mask(badsubscan_flags)

        obs.flags.wrap('bad_subscan', badsubscan_flags)

        filt = filters.counter_1_over_f(np.median(obs.fk), -2*np.median(obs.alpha))
        obs.demodQ = filters.fourier_filter(obs, filt, signal_name='demodQ')
        obs.demodU = filters.fourier_filter(obs, filt, signal_name='demodU')

        freq, Pxx_demodQ = fft_ops.calc_psd(obs, signal=obs.demodQ, nperseg=nperseg, merge=False)
        freq, Pxx_demodU = fft_ops.calc_psd(obs, signal=obs.demodU, nperseg=nperseg, merge=False)

        obs.Pxx_demodQ = Pxx_demodQ
        obs.Pxx_demodU = Pxx_demodU

        wn = fft_ops.calc_wn(obs, obs.Pxx_demodQ, low_f=0.1, high_f=1.)
        obs.wrap('inv_var', wn**(-2), [(0, 'dets')])
        if True:
            lo, hi = np.percentile(obs.inv_var, [3, 97])
            obs.restrict('dets', obs.dets.vals[(lo < obs.inv_var) & (obs.inv_var < hi)])
        if obs.dets.count<=1: return obs

        glitches_T = flags.get_glitch_flags(obs, signal_name='dsT', merge=True, name='glitches_T')
        glitches_Q = flags.get_glitch_flags(obs, signal_name='demodQ', merge=True, name='glitches_Q')
        glitches_U = flags.get_glitch_flags(obs, signal_name='demodU', merge=True, name='glitches_U')
        obs.flags.reduce(flags=['glitches_T', 'glitches_Q', 'glitches_U'], method='union', wrap=True, new_flag='glitches', remove_reduced=True)
        obs.flags.move('glitch_flags', None)
        obs.flags.reduce(flags=['turnarounds', 'bad_subscan', 'glitches'], method='union', wrap=True, new_flag='glitch_flags', remove_reduced=True)
    return obs

def read_tods(context, obslist, inds=None, comm=mpi.COMM_WORLD, dtype_tod=np.float32, only_hits=False, site='so_sat1'):
    my_tods = []
    my_inds = []
    my_ra_ref = []
    if inds is None: inds = list(range(comm.rank, len(obslist), comm.size))
    for ind in inds:
        obs_id, detset, band, obs_ind = obslist[ind]
        try:
            tod = context.get_obs(obs_id, dets={"wafer_slot":detset, "wafer.bandpass":band}, no_signal=True)
            to_remove = []
            for field in tod._fields:
                if field!='obs_info' and field!='flags' and field!='signal' and field!='focal_plane' and field!='timestamps' and field!='boresight': to_remove.append(field)
            for field in to_remove:
                tod.move(field, None)
            #tod = calibrate_obs_with_preprocessing(tod, dtype_tod=dtype_tod, site=site)
            tod = calibrate_obs_otf(tod, dtype_tod=dtype_tod, site=site)
            #tod = calibrate_obs_tomoki(tod, dtype_tod=dtype_tod, site=site)
            if only_hits==False:
                ra_ref_start, ra_ref_stop = get_ra_ref(tod)
                my_ra_ref.append((ra_ref_start/utils.degree, ra_ref_stop/utils.degree))
            else:
                my_ra_ref.append(None)
            my_tods.append(tod)
            my_inds.append(ind)
        except RuntimeError: continue
    return my_tods, my_inds, my_ra_ref

def write_hits_map(context, obslist, shape=None, wcs=None, nside=None, nside_tile='auto', t0=0, comm=mpi.COMM_WORLD, tag="", verbose=0, site='so_sat1'):
    L = logging.getLogger(__name__)
    pre = "" if tag is None else tag + " "
    for oi in range(len(obslist)):
        obs_id, detset, band = obslist[oi][:3]
        name = "%s:%s:%s" % (obs_id, detset, band)
        # Read in the signal too. This seems to read in all the metadata from scratch,
        # which is pointless, but shouldn't cost that much time.
        obs = context.get_obs(obs_id, dets={"wafer_slot":detset, "wafer.bandpass":band}, no_signal=True)
        obs = calibrate_obs_otf(obs, site=site)
        rot = None
        if shape is not None:
            pmap_local = coords.pmat.P.for_tod(obs, comps='T', geom=hits.geometry, rot=rot, threads="domdir", weather=mapmaking.unarr(obs.weather), site=mapmaking.unarr(obs.site), hwp=True)
            obs_hits = pmap_local.to_weights(obs, comps='T', )
            hits = hits.insert(obs_hits[0,0], op=np.ndarray.__iadd__)
        else:
            hp_geom = SimpleNamespace(nside=nside, nside_tile=nside_tile)
            threads = ["tiles", "simple"][hp_geom.nside_tile is None]
            pmap_local = coords.pmat.P.for_tod(obs, comps='T', geom=None, hp_geom=hp_geom, threads=threads, weather=mapmaking.unarr(obs.weather), site=mapmaking.unarr(obs.site), hwp=True)
            obs_hits = pmap_local.to_weights(obs, comps='T', )
            hits = mapmaking.untile_healpix(obs_hits)
    return bunch.Bunch(hits=hits)

def make_depth1_map(context, obslist, noise_model, shape=None, wcs=None, nside=None, nside_tile='auto', comps="TQU", t0=0, dtype_tod=np.float32, dtype_map=np.float64, comm=mpi.COMM_WORLD, tag="", verbose=0, preprocess_config=None, split_labels=None, singlestream=False, det_weights=None, det_in_out=False, det_left_right=False, det_upper_lower=False, site='so_sat1', recenter=None, ext='fits'):
    L = logging.getLogger(__name__)
    pre = "" if tag is None else tag + " "
    if comm.rank == 0: L.info(pre + "Initializing equation system")
    # Set up our mapmaking equation
    if split_labels==None:
        # this is the case where we did not request any splits at all
        Nsplits = 1
    else:
        Nsplits = len(split_labels)

    if nside is not None and shape is None:
        if recenter is not None:
            raise NotImplementedError("recenter not supported for Healpix")
        signal_map = mapmaking.DemodSignalMapHealpix(nside, nside_tile, comm, comps=comps, dtype=dtype_map, ofmt="", Nsplits=Nsplits, singlestream=singlestream, ext=ext)
    elif nside is None and shape is not None:
        signal_map = mapmaking.DemodSignalMap(shape, wcs, comm, comps=comps, dtype=dtype_map, tiled=False, ofmt="", Nsplits=Nsplits, singlestream=singlestream, recenter=recenter, ext=ext)
    else:
        raise ValueError("Exactly one of nside and shape should be None")
    signals    = [signal_map]
    mapmaker   = mapmaking.DemodMapmaker(signals, noise_model=noise_model, dtype=dtype_tod, verbose=verbose>0, singlestream=singlestream)
    if comm.rank == 0: L.info(pre + "Building RHS")
    # And feed it with our observations
    nobs_kept  = 0
    for oi in range(len(obslist)):
        obs_id, detset, band = obslist[oi][:3]
        name = "%s:%s:%s" % (obs_id, detset, band)
        # Read in the signal too. This seems to read in all the metadata from scratch,
        # which is pointless, but shouldn't cost that much time.
        if preprocess_config is None:
            obs = context.get_obs(obs_id, dets={"wafer_slot":detset, "wafer.bandpass":band}, )
        else:
            obs = preprocess_tod.load_preprocess_tod(obs_id, configs=preprocess_config, dets={'wafer_slot':detset, 'wafer.bandpass':band}, )
        try:
            obs = hwp_angle_model.apply_hwp_angle_model(obs)
        except ValueError:
            continue # this is to skip the "hwp rotation direction is ambiguous" error
        if obs.dets.count <= 1: continue
        #obs = calibrate_obs_with_preprocessing(obs, dtype_tod=dtype_tod, det_in_out=det_in_out, det_left_right=det_left_right, det_upper_lower=det_upper_lower, site=site)        
        obs = calibrate_obs_otf(obs, dtype_tod=dtype_tod, site=site)
        if obs.dets.count <= 1: continue

        splits.det_splits_relative(obs, det_left_right=det_left_right, det_upper_lower=det_upper_lower, det_in_out=det_in_out, wrap=True)

        if obs.dets.count == 0: continue
        # And add it to the mapmaker
        if split_labels==None:
            # this is the case of no splits
            mapmaker.add_obs(name, obs)
        else:
            # this is the case of having splits. We need to pass the split_labels at least. If we have detector splits fixed in time, then we pass the masks in det_split_masks. Otherwise, det_split_masks will be None
            mapmaker.add_obs(name, obs, split_labels=split_labels)

        nobs_kept += 1
        L.info('Done with tod %s:%s:%s'%(obs_id,detset,band))

    nobs_kept = comm.allreduce(nobs_kept)
    if nobs_kept == 0: raise DataMissing("All data cut")
    for signal in signals:
        signal.prepare()
    if comm.rank == 0: L.info(pre + "Writing F+B outputs")
    wmap = []
    weights = []
    for n_split in range(signal_map.Nsplits):
        wmap.append( signal_map.rhs[n_split] )
        weights.append(signal_map.div[n_split])
    return bunch.Bunch(wmap=wmap, weights=weights, signal=signal_map, t0=t0 )

def write_depth1_map(prefix, data, split_labels=None):
    if split_labels==None:
        # we have no splits, so we save index 0 of the lists
        data.signal.write(prefix, "full_wmap", data.wmap[0])
        data.signal.write(prefix, "full_weights", data.weights[0])
        data.signal.write(prefix, "full_hits", data.signal.hits)
    else:
        # we have splits
        Nsplits = len(split_labels)
        for n_split in range(Nsplits):
            data.signal.write(prefix, "%s_wmap"%split_labels[n_split], data.wmap[n_split])
            data.signal.write(prefix, "%s_weights"%split_labels[n_split], data.weights[n_split])
            data.signal.write(prefix, "%s_hits"%split_labels[n_split], data.signal.hits[n_split])

def write_depth1_info(oname, info, split_labels=None):
    utils.mkdir(os.path.dirname(oname))
    if split_labels==None:
        bunch.write(oname+'_full_info.hdf', info[0])
    else:
        # we have splits
        Nsplits = len(split_labels)
        for n_split in range(Nsplits):
            bunch.write(oname+'_%s_info.hdf'%split_labels[n_split], info[n_split])

class ColoredFormatter(logging.Formatter):
    def __init__(self, msg, colors={'DEBUG':colors.reset,'INFO':colors.lgreen,'WARNING':colors.lbrown,'ERROR':colors.lred, 'CRITICAL':colors.lpurple}):
        logging.Formatter.__init__(self, msg)
        self.colors = colors
    def format(self, record):
        try:
            col = self.colors[record.levelname]
        except KeyError:
            col = colors.reset
        return col + logging.Formatter.format(self, record) + colors.reset

class LogInfoFilter(logging.Filter):
    def __init__(self, rank=0):
        self.rank = rank
        try:
            # Try to get actual time since task start if possible
            import os, psutil
            p = psutil.Process(os.getpid())
            self.t0 = p.create_time()
        except ImportError:
            # Otherwise measure from creation of this filter
            self.t0 = time.time()
    def filter(self, record):
        record.rank  = self.rank
        record.wtime = time.time()-self.t0
        record.wmins = record.wtime/60.
        record.whours= record.wmins/60.
        record.mem   = memory.current()/1024.**3
        record.resmem= memory.resident()/1024.**3
        record.memmax= memory.max()/1024.**3
        return record

def handle_empty(prefix, tag, comm, e, L):
    # This happens if we ended up with no valid tods for some reason
    if comm.rank == 0:
        L.info("%s Skipped: %s" % (tag, str(e)))
        utils.mkdir(os.path.dirname(prefix))
        with open(prefix + ".empty", "w") as ofile: ofile.write("\n")

def main(config_file=None, defaults=defaults, **args):
    cfg = dict(defaults)
    # Update the default dict with values provided from a config.yaml file
    if config_file is not None:
        cfg_from_file = _get_config(config_file)
        cfg.update({k: v for k, v in cfg_from_file.items() if v is not None})
    else:
        print("No config file provided, assuming default values")
    # Merge flags from config file and defaults with any passed through CLI
    cfg.update({k: v for k, v in args.items() if v is not None})
    # Certain fields are required. Check if they are all supplied here
    required_fields = ['context','area']
    for req in required_fields:
        if req not in cfg.keys():
            raise KeyError("{} is a required argument. Please supply it in a config file or via the command line".format(req))
    args = cfg
    warnings.simplefilter('ignore')

    # Set up our communicators
    comm       = mpi.COMM_WORLD
    comm_intra = comm.Split(comm.rank // 1) # this is a dummy intra communicator we don't need since we will do atomic maps here

    verbose = args['verbose'] - args['quiet']
    area = args['area']
    if area is not None:
        shape, wcs = enmap.read_map_geometry(args['area'])
        wcs        = wcsutils.WCS(wcs.to_header())
    else:
        shape, wcs = None, None

    nside = args['nside']
    if nside is not None: nside = int(nside)
    nside_tile = args['nside_tile']
    if nside_tile is not None and nside_tile != 'auto': nside_tile = int(nside_tile)

    noise_model = mapmaking.NmatWhite()
    ncomp      = len(args['comps'])
    meta_only  = False
    utils.mkdir(args['odir'])

    recenter = None
    if args['center_at']:
        recenter = mapmaking.parse_recentering(args['center_at'])

    # Set up logging.
    L   = logging.getLogger(__name__)
    L.setLevel(logging.INFO)
    ch  = logging.StreamHandler()
    ch.setLevel(logging.INFO)
    ch.setFormatter(ColoredFormatter( "%(rank)3d " + "%3d %3d" % (comm.rank, comm.rank) + " %(wmins)7.2f %(mem)5.2f %(memmax)5.2f %(message)s"))
    ch.addFilter(LogInfoFilter(comm.rank))
    L.addHandler(ch)

    context = Context(args['context'])
    # This is done to minimize the metadata loaded when making obslists and eliminate slow and annoying "trimming" step when there is mismatch in the dbs
    context_basic = Context(args['context_basic']) if (args['context_basic'] is not None) else context # This breaks the automatic wafer_slot loading; have to explicitly give wafer numbers in config

    # obslists is a dict, obskeys is a list, periods is an array, only rank 0 will do this and broadcast to others.
    if comm.rank==0:
        obslists, obskeys, periods, obs_infos = mapmaking.build_obslists(context_basic, args['query'], mode=args['mode'], nset=args['nset'], wafer=args['wafer'], freq=args['freq'], ntod=args['ntod'], tods=args['tods'], fixed_time=args['fixed_time'], mindur=args['mindur'])
        L.info('Done with build_obslists')
    else:
        obslists = None ; obskeys = None; periods=None ; obs_infos = None
    obslists = comm.bcast(obslists, root=0) ; obskeys = comm.bcast(obskeys, root=0) ; periods = comm.bcast(periods, root=0) ; obs_infos = comm.bcast(obs_infos, root=0)

    cwd = os.getcwd()

    split_labels = []
    if args['det_in_out']:
        split_labels.append('det_in');split_labels.append('det_out')
    if args['det_left_right']:
        split_labels.append('det_left');split_labels.append('det_right')
    if args['det_upper_lower']:
        split_labels.append('det_upper');split_labels.append('det_lower')
    if args['scan_left_right']:
        split_labels.append('scan_left');split_labels.append('scan_right')
    if not split_labels:
        split_labels = None

    # we open the data base for checking if we have maps already, if we do we will not run them again.
    if os.path.isfile('./'+args['atomic_db']) and not args['only_hits']:
        conn = sqlite3.connect('./'+args['atomic_db']) # open the connector, in reading mode only
        cursor = conn.cursor()
        keys_to_remove = []
        # Now we have obslists and splits ready, we look through the data base to remove the maps we already have from it
        for key, value in  obslists.items():
            if split_labels == None:
                # we want to run only full maps
                query_ = 'SELECT * from atomic where obs_id="%s" and telescope="%s" and freq_channel="%s" and wafer="%s" and split_label="full"'%(value[0][0], obs_infos[value[0][3]].telescope, key[2], key[1] )
                res = cursor.execute(query_)
                matches = res.fetchall()
                if len(matches)>0:
                    # this means the map (key,value) is already in the data base, so we have to remove it to not run it again
                    # it seems that removing the maps from the obskeys is enough.
                    keys_to_remove.append(key)
            else:
                # we are asking for splits
                missing_split = False
                for split_label in split_labels:
                    query_ = 'SELECT * from atomic where obs_id="%s" and telescope="%s" and freq_channel="%s" and wafer="%s" and split_label="%s"'%(value[0][0], obs_infos[value[0][3]].telescope, key[2], key[1], split_label )
                    res = cursor.execute(query_)
                    matches = res.fetchall()
                    if len(matches)==0:
                        # this means one of the requested splits is missing in the data base
                        missing_split = True
                        break
                if missing_split == False:
                    # this means we have all the splits we requested for the particular obs_id/telescope/freq/wafer
                    keys_to_remove.append(key)
        for key in keys_to_remove:
            obskeys.remove(key)
            del obslists[key]
        conn.close() # I close since I only wanted to read

    if area is not None:
        obslist = [item[0] for key, item in obslists.items()]
        my_tods, my_inds, my_ra_ref = read_tods(context, obslist, comm=comm, dtype_tod=args['dtype_tod'], only_hits=args['only_hits'])
        my_costs     = np.array([tod.samps.count*len(mapmaking.find_usable_detectors(tod)) for tod in my_tods])
        valid        = np.where(my_costs>0)[0]
        my_tods_2, my_inds_2, my_costs = [[a[vi] for vi in valid] for a in [my_tods, my_inds, my_costs]]
        # we will do the profile and footprint here, and then allgather the subshapes and subwcs. This way we don't have to communicate the massive arrays such as timestamps
        subshapes = [] ; subwcses = []
        for idx,oi in enumerate(my_inds_2):
            pid, detset, band = obskeys[oi]
            obslist = obslists[obskeys[oi]]
            my_tods_atomic = [my_tods_2[idx]] ; my_infos = [obs_infos[obslist[0][3]]]
            if recenter is None and shape is not None:
                subshape, subwcs = find_footprint(context, my_tods_atomic, wcs, comm=comm_intra)
                subshapes.append(subshape) ; subwcses.append(subwcs)
            else:
                subshape = shape; subwcs = wcs
                subshapes.append(subshape) ; subwcses.append(subwcs)
        all_inds              = utils.allgatherv(my_inds_2, comm)
        all_costs             = utils.allgatherv(my_costs, comm)
        all_ra_ref            = comm.allgather(my_ra_ref)
        all_subshapes         = comm.allgather(subshapes)
        all_subwcses          = comm.allgather(subwcses)
        all_ra_ref_flatten    = [x for xs in all_ra_ref for x in xs]
        all_subshapes_flatten = [x for xs in all_subshapes for x in xs]
        all_subwcses_flatten  = [x for xs in all_subwcses for x in xs]
        mask_weights = utils.equal_split(all_costs, comm.size)[comm.rank]
        my_inds_2    = all_inds[mask_weights]
        my_ra_ref    = [all_ra_ref_flatten[idx] for idx in mask_weights]
        my_subshapes = [all_subshapes_flatten[idx] for idx in mask_weights]
        my_subwcses  = [all_subwcses_flatten[idx] for idx in mask_weights]
        del obslist, my_inds, my_tods, my_costs, valid, all_inds, all_costs, all_ra_ref, all_ra_ref_flatten, mask_weights, all_subshapes_flatten, all_subwcses_flatten, my_tods_2
    else:
        obslist = [item[0] for key, item in obslists.items()]
        my_inds_2 = list(range(comm.rank, len(obslist), comm.size)) # This misses out the mpi load balancing but probably ok (?)
        my_subshapes = [None] * len(my_inds_2)
        my_subwcses = [None] * len(my_inds_2)
        my_ra_ref = [[0, 0]] * len(my_inds_2)
        del obslist

    for idx,oi in enumerate(my_inds_2):
        pid, detset, band = obskeys[oi]
        obslist = obslists[obskeys[oi]]
        t       = utils.floor(periods[pid,0])
        t5      = ("%05d" % t)[:5]
        prefix  = "%s/%s/atomic_%010d_%s_%s" % (args['odir'], t5, t, detset, band)

        subshape = my_subshapes[idx]
        subwcs   = my_subwcses[idx]

        tag     = "%5d/%d" % (oi+1, len(obskeys))
        utils.mkdir(os.path.dirname(prefix))
        meta_done = os.path.isfile(prefix + "_full_info.hdf")
        maps_done = os.path.isfile(prefix + ".empty") or (
            os.path.isfile(prefix + "_full_wmap.fits") and
            os.path.isfile(prefix + "_full_weights.fits") and
            os.path.isfile(prefix + "_full_hits.fits")
        )
        L.info("%s Proc period %4d dset %s:%s @%.0f dur %5.2f h with %2d obs" % (tag, pid, detset, band, t, (periods[pid,1]-periods[pid,0])/3600, len(obslist)))

        my_ra_ref_atomic = [my_ra_ref[idx]]
        # Save file for data base of atomic maps. We will write an individual file, another script will loop over those files and write into sqlite data base
        if not args['only_hits']:
            info = []
            if split_labels is None:
                # this means the mapmaker was run without any splits requested
                info.append(bunch.Bunch(pid=pid,
                                 obs_id=obslist[0][0].encode(),
                                 telescope=obs_infos[obslist[0][3]].telescope.encode(),
                                 freq_channel=band.encode(),
                                 wafer=detset.encode(),
                                 ctime=int(t),
                                 split_label='full'.encode(),
                                 split_detail='full'.encode(),
                                 prefix_path=str(cwd+'/'+prefix+'_full').encode(),
                                 elevation=obs_infos[obslist[0][3]].el_center,
                                 azimuth=obs_infos[obslist[0][3]].az_center,
                                 RA_ref_start=my_ra_ref_atomic[0][0],
                                 RA_ref_stop=my_ra_ref_atomic[0][1],
                                 pwv=0.0
                                ))
            else:
                # splits were requested and we loop over them
                for split_label in split_labels:
<<<<<<< HEAD
                    info.append(bunch.Bunch(pid=pid,
                                 obs_id=obslist[0][0].encode(),
                                 telescope=obs_infos[obslist[0][3]].telescope.encode(),
                                 freq_channel=band.encode(),
                                 wafer=detset.encode(),
                                 ctime=int(t),
                                 split_label=split_label.encode(),
                                 split_detail=''.encode(),
                                 prefix_path=str(cwd+'/'+prefix+'_%s'%split_label).encode(),
                                 elevation=obs_infos[obslist[0][3]].el_center,
                                 azimuth=obs_infos[obslist[0][3]].az_center,
                                 RA_ref_start=my_ra_ref_atomic[0][0],
                                 RA_ref_stop=my_ra_ref_atomic[0][1],
                                 pwv=0.0
                                ))
=======
                    tags.append( (obslist[0][0], obs_infos[obslist[0][3]].telescope, band, detset, int(t), split_label, '', cwd+'/'+prefix+'_%s'%split_label, obs_infos[obslist[0][3]].el_center, obs_infos[obslist[0][3]].az_center, my_ra_ref_atomic[0][0], my_ra_ref_atomic[0][1], 0.0) )

        if maps_done:
            print("map exists; continuing")
            continue # We want to add the tags but not do the maps

>>>>>>> 9ede1a29
        if not args['only_hits']:
            try:
                # 5. make the maps
                mapdata = make_depth1_map(context, obslist, noise_model, subshape, subwcs, nside, nside_tile, t0=t, comm=comm_intra, tag=tag, preprocess_config=args['preprocess_config'], recenter=recenter, dtype_map=args['dtype_map'], dtype_tod=args['dtype_tod'], comps=args['comps'], verbose=args['verbose'], split_labels=split_labels, singlestream=args['singlestream'], det_in_out=args['det_in_out'], det_left_right=args['det_left_right'], det_upper_lower=args['det_upper_lower'], site=args['site'], ext=args['ext'])
                # 6. write them
                if comm_intra.rank == 0:
                    write_depth1_map(prefix, mapdata, split_labels=split_labels, )
                    write_depth1_info(prefix, info, split_labels=split_labels )
            except DataMissing as e:
                # This will happen if we decide to abort a map while we are doing the preprocessing.
                #handle_empty(prefix, tag, comm_intra, e, L)
                continue
        else:
            mapdata = write_hits_map(context, obslist, subshape, subwcs, nside, nside_tile, t0=t, comm=comm_intra, tag=tag, verbose=args['verbose'],)
            if comm_intra.rank == 0:
                oname = "%s_%s.%s" % (prefix, "full_hits", 'fits')
                if nside is None:
                    enmap.write_map(oname, mapdata.hits)
                else:
<<<<<<< HEAD
                    import healpy as hp
                    hp.write_map(oname, (mapdata.hits).view(args['dtype_map']), nest=True)
    if comm.rank == 0:
=======
                    hp.write_map(oname, (mapdata.hits).view(args['dtype_map']), nest=True)
    comm.Barrier()
    # gather the tags for writing into the sqlite database
    tags_total = comm.gather(tags, root=0)
    if comm.rank == 0 and not args['only_hits']:
        tags_total = list(itertools.chain.from_iterable(tags_total)) # this is because tags_total is a list of lists of tuples, and we want a list of tuples
        # Write into the atomic map database.
        conn = sqlite3.connect('./'+args['atomic_db']) # open the conector, if the database exists then it will be opened, otherwise it will be created
        cursor = conn.cursor()

        # Check if the table exists, if not create it
        # the tags will be telescope, frequency channel, wafer, ctime, split_label, split_details, prefix_path, elevation, pwv
        cursor.execute("""CREATE TABLE IF NOT EXISTS atomic (
                          obs_id TEXT,
                          telescope TEXT,
                          freq_channel TEXT,
                          wafer TEXT,
                          ctime INTEGER,
                          split_label TEXT,
                          split_detail TEXT,
                          prefix_path TEXT,
                          elevation REAL,
                          azimuth REAL,
                          RA_ref_start REAL,
                          RA_ref_stop REAL,
                          pwv REAL
                          )""")
        conn.commit()

        for tuple_ in tags_total:
            cursor.execute("INSERT INTO atomic VALUES (?, ?, ?, ?, ?, ?, ?, ?, ?, ?, ?, ?, ?)", tuple_)
        conn.commit()

        conn.close()
>>>>>>> 9ede1a29
        print("Done")
    return True

if __name__ == '__main__':
    util.main_launcher(main, get_parser)<|MERGE_RESOLUTION|>--- conflicted
+++ resolved
@@ -1013,7 +1013,6 @@
             else:
                 # splits were requested and we loop over them
                 for split_label in split_labels:
-<<<<<<< HEAD
                     info.append(bunch.Bunch(pid=pid,
                                  obs_id=obslist[0][0].encode(),
                                  telescope=obs_infos[obslist[0][3]].telescope.encode(),
@@ -1029,14 +1028,7 @@
                                  RA_ref_stop=my_ra_ref_atomic[0][1],
                                  pwv=0.0
                                 ))
-=======
-                    tags.append( (obslist[0][0], obs_infos[obslist[0][3]].telescope, band, detset, int(t), split_label, '', cwd+'/'+prefix+'_%s'%split_label, obs_infos[obslist[0][3]].el_center, obs_infos[obslist[0][3]].az_center, my_ra_ref_atomic[0][0], my_ra_ref_atomic[0][1], 0.0) )
-
-        if maps_done:
-            print("map exists; continuing")
-            continue # We want to add the tags but not do the maps
-
->>>>>>> 9ede1a29
+
         if not args['only_hits']:
             try:
                 # 5. make the maps
@@ -1056,46 +1048,8 @@
                 if nside is None:
                     enmap.write_map(oname, mapdata.hits)
                 else:
-<<<<<<< HEAD
-                    import healpy as hp
                     hp.write_map(oname, (mapdata.hits).view(args['dtype_map']), nest=True)
     if comm.rank == 0:
-=======
-                    hp.write_map(oname, (mapdata.hits).view(args['dtype_map']), nest=True)
-    comm.Barrier()
-    # gather the tags for writing into the sqlite database
-    tags_total = comm.gather(tags, root=0)
-    if comm.rank == 0 and not args['only_hits']:
-        tags_total = list(itertools.chain.from_iterable(tags_total)) # this is because tags_total is a list of lists of tuples, and we want a list of tuples
-        # Write into the atomic map database.
-        conn = sqlite3.connect('./'+args['atomic_db']) # open the conector, if the database exists then it will be opened, otherwise it will be created
-        cursor = conn.cursor()
-
-        # Check if the table exists, if not create it
-        # the tags will be telescope, frequency channel, wafer, ctime, split_label, split_details, prefix_path, elevation, pwv
-        cursor.execute("""CREATE TABLE IF NOT EXISTS atomic (
-                          obs_id TEXT,
-                          telescope TEXT,
-                          freq_channel TEXT,
-                          wafer TEXT,
-                          ctime INTEGER,
-                          split_label TEXT,
-                          split_detail TEXT,
-                          prefix_path TEXT,
-                          elevation REAL,
-                          azimuth REAL,
-                          RA_ref_start REAL,
-                          RA_ref_stop REAL,
-                          pwv REAL
-                          )""")
-        conn.commit()
-
-        for tuple_ in tags_total:
-            cursor.execute("INSERT INTO atomic VALUES (?, ?, ?, ?, ?, ?, ?, ?, ?, ?, ?, ?, ?)", tuple_)
-        conn.commit()
-
-        conn.close()
->>>>>>> 9ede1a29
         print("Done")
     return True
 
