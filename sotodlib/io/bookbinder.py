--- conflicted
+++ resolved
@@ -145,36 +145,6 @@
         instance_id, feed = spl[1], spl[3]
         if instance_id != self.instance_id or feed != self.feed:
             return
-<<<<<<< HEAD
-=======
-        idx = list(frame['block_names']).index(self.name)
-        block = frame['blocks'][idx]
-
-        self.times.append(np.array(block.times) / core.G3Units.s)
-        for k, v in block.items():
-            if k not in self.data:
-                self.data[k] = []
-            self.data[k].append(v)
-    
-    def finalize(self,drop_duplicates=False):
-        if self.times:
-            self.times = np.hstack(self.times)
-            clean_times, idxs = np.unique(self.times, return_index=True)
-            if len(self.times) != len(clean_times):
-                if not drop_duplicates:
-                    raise DuplicateAncillaryData(
-                        f"HK data from block {self.name} has" 
-                        " duplicate timestamps"
-                    )
-                self.times = self.times[idxs]
-            assert np.all(np.diff(self.times)>0), \
-                f"Times from {self.name} are not increasing"
-            for k, v in self.data.items():
-                self.data[k] = np.hstack(v)[idxs]
-        else:
-            self.times = np.array([], dtype=np.float64)
-            self.data = {}
->>>>>>> 1e08ce15
 
         for block in frame['blocks']:
             if self.field not in block:
@@ -869,17 +839,12 @@
                     f"Output directory {outdir} contains files. Delete to retry"
                       " bookbinding"
                 )
-<<<<<<< HEAD
+
             elif nfiles == 1:
                 assert os.listdir(outdir)[0] == 'Z_bookbinder_log.txt', \
                     f"only acceptable file in new book path {outdir} is " \
                     " Z_bookbinder_log.txt"
-=======
-            elif len(os.listdir(outdir)) == 1:
-                assert os.listdir(outdir)[0] == 'Z_bookbinder_log.txt', \
-                    (f"only acceptable file in new book path {outdir} is "
-                     "Z_bookbinder_log.txt")
->>>>>>> 1e08ce15
+
         else:
             os.makedirs(outdir)
 
