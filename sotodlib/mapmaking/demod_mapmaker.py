import numpy as np
from pixell import enmap, utils, tilemap, bunch
import so3g.proj

from .. import coords
from .utilities import *
from .pointing_matrix import *
from types import SimpleNamespace

try:
    import healpy as hp
    healpy_avail=True
except ImportError:
    healpy_avail=False

class DemodMapmaker:
    def __init__(self, signals=[], noise_model=None, dtype=np.float32, verbose=False, comps='TQU', singlestream=False):
        """Initialize a FilterBin Mapmaker for demodulated data
        Arguments:
        * signals: List of Signal-objects representing the models that will be solved
          jointly for. Typically this would be the sky map and the cut samples. NB!
          The way the cuts currently work, they *MUST* be the first signal specified.
          If not, the equation system will be inconsistent and won't converge.
        * noise_model: A noise model constructor which will be used to initialize the
          noise model for each observation. Can be overriden in add_obs.
        * dtype: The data type to use for the time-ordered data. Only tested with float32
        * verbose: Whether to print progress messages. Not implemented"""
        if noise_model is None:
            noise_model = NmatWhite()
        self.signals      = signals
        self.dtype        = dtype
        self.verbose      = verbose
        self.noise_model  = noise_model
        self.data         = []
        self.dof          = MultiZipper()
        self.ready        = False
        self.ncomp        = len(comps)
        self.singlestream = singlestream

    def add_obs(self, id, obs, noise_model=None, deslope=False, split_labels=None, det_weights=None, qp_kwargs={}):
        # Prepare our tod
        ctime  = obs.timestamps
        srate  = (len(ctime)-1)/(ctime[-1]-ctime[0])
        if self.singlestream == False:
            # now we have 3 signals, dsT / demodQ / demodU. We pack them into an array with shape (3,...)
            tod    = np.array([obs.dsT.astype(self.dtype, copy=False), obs.demodQ.astype(self.dtype, copy=False), obs.demodU.astype(self.dtype, copy=False)])
            if deslope:
                for i in range(self.ncomp):
                    utils.deslope(tod[i], w=5, inplace=True)
        else:
            tod = obs.signal.astype(self.dtype, copy=False)
            if deslope:
                utils.deslope(tod, w=5, inplace=True)
        # Allow the user to override the noise model on a per-obs level
        if noise_model is None: noise_model = self.noise_model
        # Build the noise model from the obs unless a fully
        # initialized noise model was passed
        if noise_model.ready:
            nmat = noise_model
        else:
            try:
                if self.singlestream==False:
                    # we build the noise model from demodQ. For now we will apply it to Q and U also, but this will change
                    nmat = noise_model.build(tod[1], srate=srate) # I have to define how the noise model will be build
                else:
                    nmat = noise_model.build(tod, srate=srate)
            except Exception as e:
                msg = f"FAILED to build a noise model for observation='{id}' : '{e}'"
                raise RuntimeError(msg)
        # And apply it to the tod
        '''
        if self.singlestream==False:
            for i in range(self.ncomp):
                tod[i]    = nmat.apply(tod[i])
        else:
            tod = nmat.apply(tod)
        '''
        # Add the observation to each of our signals
        for signal in self.signals:
            signal.add_obs(id, obs, nmat, tod, split_labels=split_labels, det_weights=det_weights, qp_kwargs=qp_kwargs)
        # Save what we need about this observation
        self.data.append(bunch.Bunch(id=id, ndet=obs.dets.count, nsamp=len(ctime), dets=obs.dets.vals, nmat=nmat))

class DemodSignal:
    """This class represents a thing we want to solve for, e.g. the sky, ground, cut samples, etc."""
    def __init__(self, name, ofmt, output, ext):
        """Initialize a Signal. It probably doesn't make sense to construct a generic signal
        directly, though. Use one of the subclasses.
        Arguments:
        * name: The name of this signal, e.g. "sky", "cut", etc.
        * ofmt: The format used when constructing output file prefix
        * output: Whether this signal should be part of the output or not.
        * ext: The extension used for the files.
        """
        self.name   = name
        self.ofmt   = ofmt
        self.output = output
        self.ext    = ext
        self.dof    = None
        self.ready  = False
    def add_obs(self, id, obs, nmat, Nd): pass
    def prepare(self): self.ready = True
    def to_work  (self, x): return x.copy()
    def from_work(self, x): return x
    def write   (self, prefix, tag, x): pass

class DemodSignalMap(DemodSignal):
    """Signal describing a non-distributed sky map."""
    def __init__(self, shape, wcs, comm, comps="TQU", name="sky", ofmt="{name}", output=True,
            ext="fits", dtype=np.float32, sys=None, recenter=None, tile_shape=(500,500), tiled=False, Nsplits=1, singlestream=False):
        """Signal describing a sky map in the coordinate system given by "sys", which defaults
        to equatorial coordinates. If tiled==True, then this will be a distributed map with
        the given tile_shape, otherwise it will be a plain enmap."""
        DemodSignal.__init__(self, name, ofmt, output, ext)
        self.comm  = comm
        self.comps = comps
        self.sys   = sys
        self.recenter = recenter
        self.dtype = dtype
        self.tiled = tiled
        self.data  = {}
        self.Nsplits = Nsplits
        self.singlestream = singlestream
        self.wrapper = lambda x : x
        ncomp      = len(comps)
        shape      = tuple(shape[-2:])
        if tiled:
            geo = tilemap.geometry(shape, wcs, tile_shape=tile_shape)
            self.rhs = tilemap.zeros(geo.copy(pre=(Nsplits,ncomp,)),      dtype=dtype)
            self.div = tilemap.zeros(geo.copy(pre=(Nsplits,ncomp,ncomp)), dtype=dtype)
            self.hits= tilemap.zeros(geo.copy(pre=(Nsplits,)),            dtype=dtype)
        else:
            self.rhs = enmap.zeros((Nsplits, ncomp)     +shape, wcs, dtype=dtype)
            self.div = enmap.zeros((Nsplits,ncomp,ncomp)+shape, wcs, dtype=dtype)
            self.hits= enmap.zeros((Nsplits,)+shape, wcs, dtype=dtype)

    def add_obs(self, id, obs, nmat, Nd, pmap=None, split_labels=None, det_weights=None, qp_kwargs={}):
        # Nd will have 3 components, corresponding to ds_T, demodQ, demodU with the noise model applied
        """Add and process an observation, building the pointing matrix
        and our part of the RHS. "obs" should be an Observation axis manager,
        nmat a noise model, representing the inverse noise covariance matrix,
        and Nd the result of applying the noise model to the detector time-ordered data.
        """
        ctime  = obs.timestamps
        for n_split in range(self.Nsplits):
            if pmap is None:
                # Build the local geometry and pointing matrix for this observation
                if self.recenter:
                    rot = recentering_to_quat_lonlat(*evaluate_recentering(self.recenter, ctime=ctime[len(ctime)//2], geom=(self.rhs.shape, self.rhs.wcs), site=unarr(obs.site)))
                else: rot = None
                if split_labels == None:
                    flagnames = ['glitch_flags'] # None
                    # this is the case with no splits
<<<<<<< HEAD
                else:
                    flagnames = ['glitch_flags', split_labels[n_split]]
                rangesmatrix = get_flags(obs, flagnames)
                threads='domdir'
                pmap_local = coords.pmat.P.for_tod(obs, comps=self.comps, geom=self.rhs.geometry, rot=rot, threads=threads, weather=unarr(obs.weather), site=unarr(obs.site), cuts=rangesmatrix, hwp=False, qp_kwargs=qp_kwargs)
=======
                    rangesmatrix = obs.flags.glitch_flags
                    pmap_local = coords.pmat.P.for_tod(obs, comps=self.comps, geom=self.rhs.geometry, rot=rot, threads="domdir", weather=unarr(obs.weather), site=unarr(obs.site), cuts=rangesmatrix, hwp=True)
                else:
                    # this is the case where we are processing a split. We need to figure out what type of split it is (detector, samples), build the RangesMatrix mask and create the pmap.
                    if split_labels[n_split] in ['det_left','det_right','det_in','det_out','det_upper','det_lower']:
                        # then we are in a detector fixed in time split.
                        rangesmatrix = obs.flags.glitch_flags + obs.det_flags[split_labels[n_split]]
                    elif split_labels[n_split] == 'scan_left':
                        rangesmatrix = rangesmatrix = obs.flags.glitch_flags + obs.flags.left_scan
                    elif split_labels[n_split] == 'scan_right':
                        rangesmatrix = rangesmatrix = obs.flags.glitch_flags + obs.flags.right_scan
                    pmap_local = coords.pmat.P.for_tod(obs, comps=self.comps, geom=self.rhs.geometry, rot=rot, threads="domdir", weather=unarr(obs.weather), site=unarr(obs.site), cuts=rangesmatrix, hwp=True)
>>>>>>> 9971dd08
            else:
                pmap_local = pmap

            det_weightsT, det_weightsQU = process_detweight_str(det_weights, nmat)
            if self.singlestream==False:
                obs_rhs, obs_div, obs_hits = project_all_demod(pmap_local, obs.dsT, obs.demodQ, obs.demodU, det_weightsT, det_weightsQU, self.ncomp, self.wrapper)
            else:
                obs_rhs, obs_div, obs_hits = project_all_single(pmap_local, Nd, None, self.ncomp, self.wrapper)
            # Update our full rhs and div. This works for both plain and distributed maps
            self.rhs[n_split] = self.rhs[n_split].insert(obs_rhs, op=np.ndarray.__iadd__)
            self.div[n_split] = self.div[n_split].insert(obs_div, op=np.ndarray.__iadd__)
            self.hits[n_split] = self.hits[n_split].insert(obs_hits[0],op=np.ndarray.__iadd__)
            # Save the per-obs things we need. Just the pointing matrix in our case.
            # Nmat and other non-Signal-specific things are handled in the mapmaker itself.
            self.data[(id,n_split)] = bunch.Bunch(pmap=pmap_local, obs_geo=obs_rhs.geometry)
        del Nd

    def prepare(self):
        """Called when we're done adding everything. Sets up the map distribution,
        degrees of freedom and preconditioner."""
        if self.ready: return
        if self.tiled:
            self.geo_work = self.rhs.geometry
            self.rhs  = tilemap.redistribute(self.rhs, self.comm)
            self.div  = tilemap.redistribute(self.div, self.comm)
            self.hits = tilemap.redistribute(self.hits,self.comm)
        else:
            if self.comm is not None:
                self.rhs  = utils.allreduce(self.rhs, self.comm)
                self.div  = utils.allreduce(self.div, self.comm)
                self.hits = utils.allreduce(self.hits,self.comm)
        # We will output the weighted_map, the weights map, the hits map. We don't need to invert any more.
#        self.idiv = []
#        for n_split in range(self.Nsplits):
#            self.idiv.append( safe_invert_div(self.div[n_split]) )
        self.ready = True

    @property
    def ncomp(self): return len(self.comps)

    def to_work(self, map):
        if self.tiled: return tilemap.redistribute(map, self.comm, self.geo_work.active)
        else: return map.copy()

    def from_work(self, map):
        if self.tiled: return tilemap.redistribute(map, self.comm, self.rhs.geometry.active)
        else: return utils.allreduce(map, self.comm)

    def write(self, prefix, tag, m):
        if not self.output: return
        oname = self.ofmt.format(name=self.name)
        oname = "%s%s_%s.%s" % (prefix, oname, tag, self.ext)
        if self.tiled:
            tilemap.write_map(oname, m, self.comm)
        else:
            if self.comm is None or self.comm.rank == 0:
                enmap.write_map(oname, m)
        return oname

class DemodSignalMapHealpix(DemodSignal):
    def __init__(self, nside, nside_tile=None, comm=None, comps="TQU", name="sky", ofmt="{name}", output=True,
            ext="fits", dtype=np.float32, Nsplits=1, singlestream=False):
        DemodSignal.__init__(self, name, ofmt, output, ext)
        self.comm  = comm
        self.comps = comps
        self.dtype = dtype
        self.tiled = (nside_tile is not None)
        self.data  = {}
        self.Nsplits = Nsplits
        self.singlestream = singlestream
        ncomp      = len(comps)
        self.hp_geom = SimpleNamespace(nside=nside, nside_tile=nside_tile)
        npix = 12 * nside**2
        self.rhs = np.zeros((Nsplits, ncomp, npix), dtype=dtype)
        self.div = np.zeros((Nsplits, ncomp, ncomp, npix), dtype=dtype)
        self.hits = np.zeros((Nsplits, npix), dtype=dtype)
        if self.tiled:
            self.wrapper = untile_healpix
        else:
            self.wrapper = lambda x:x

    def add_obs(self, id, obs, nmat, Nd, pmap=None, split_labels=None, det_weights='ivar', qp_kwargs={}):
        for n_split in range(self.Nsplits):
            if pmap is None:
                # Build the local geometry and pointing matrix for this observation
                # we handle cuts here through obs.flags
                if split_labels is None:
                    # this is the case with no splits
                    flagnames = ['glitch_flags'] # None
                else:
                    flagnames = ['jumps_2pi', 'glitches', 'turnarounds', split_labels[n_split]]
                rangesmatrix = get_flags(obs, flagnames)
                threads = ["tiles", "simple"][self.hp_geom.nside_tile is None] # 'simple' is likely to perform very poorly but no other method implemented for untiled healpix
                pmap_local = coords.pmat.P.for_tod(obs, comps=self.comps, geom=None, hp_geom=self.hp_geom, threads=threads, weather=unarr(obs.weather), site=unarr(obs.site), cuts=rangesmatrix, hwp=False, qp_kwargs=qp_kwargs)
            else:
                pmap_local = pmap

            det_weightsT, det_weightsQU = process_detweight_str(det_weights, nmat)
            # Build the RHS for this observation
            if self.singlestream==False:
                obs_rhs, obs_div, obs_hits = project_all_demod(pmap_local, obs.dsT, obs.demodQ, obs.demodU, det_weightsT, det_weightsQU, self.ncomp, self.wrapper)
            else:
                obs_rhs, obs_div, obs_hits = project_all_single(pmap_local, Nd, None, self.ncomp, self.wrapper) # Should there be det_weights here?

            # Update our full rhs and div. This works for both plain and distributed maps
            self.rhs[n_split] = obs_rhs
            self.div[n_split] = obs_div
            self.hits[n_split] = obs_hits[0]
            # Save the per-obs things we need. Just the pointing matrix in our case.
            # Nmat and other non-Signal-specific things are handled in the mapmaker itself.
            self.data[(id,n_split)] = bunch.Bunch(pmap=pmap_local)
            self.ready = True ## TODO  we'll see how tiling works
        del Nd ## TODO you can prob get rid of Nd entirely

    def prepare(self):
        ## For now need this method for compatibility
        ## In the future may support handling of partial maps through a scheme similar to pixell tilemap
        return

    @property
    def ncomp(self): return len(self.comps)

    def write(self, prefix, tag, m, write_partial=False):
        if not self.output: return
        assert (self.comm is None or self.comm.rank == 0) # Not really supporting comm but leave this here
        oname = self.ofmt.format(name=self.name)
        oname = "%s%s_%s.%s" % (prefix, oname, tag, self.ext)

        if self.ext == "fits":
            if not healpy_avail:
                raise ValueError("Cannot save healpix map as fits; healpy could not be imported. Install healpy or save as .npy")
            if m.ndim > 2:
                m = np.reshape(m, (np.product(m.shape[:-1]), m.shape[-1])) # Flatten wrapping axes; healpy.write_map can't handle >2d array
            hp.write_map(oname, m, nest=True, partial=write_partial) ## TODO Replace hard-coded nest

        elif self.ext == "npy":
            if write_partial:
                raise NotImplementedError("write_partial only supported for fits")
            np.save(oname, m)
        else:
            raise ValueError(f"Unknown extension {self.ext}")

def project_rhs_demod(pmap, signalT, signalQ, signalU, det_weightsT, det_weightsQU, wrapper=lambda x:x):
    zeros = lambda *args, **kwargs : wrapper(pmap.zeros(*args, **kwargs))
    to_map = lambda *args, **kwargs : wrapper(pmap.to_map(*args, **kwargs))

    rhs = zeros()
    ## Add support for different detweights
    rhs_T = to_map(signal=signalT, comps='T', det_weights=det_weightsT)
    rhs_demodQ = to_map(signal=signalQ, comps='QU', det_weights=det_weightsQU)
    rhs_demodU = to_map(signal=signalU, comps='QU', det_weights=det_weightsQU)
    rhs_demodQU = zeros(super_shape=(2), comps='QU',)

    rhs_demodQU[0][:] = rhs_demodQ[0] - rhs_demodU[1]
    rhs_demodQU[1][:] = rhs_demodQ[1] + rhs_demodU[0]
    del rhs_demodQ, rhs_demodU

    # we write into the rhs.
    rhs[0] = rhs_T[0]
    rhs[1] = rhs_demodQU[0]
    rhs[2] = rhs_demodQU[1]
    return rhs

def project_div_demod(pmap, det_weightsT, det_weightsQU, ncomp, wrapper=lambda x:x):
    zeros = lambda *args, **kwargs : wrapper(pmap.zeros(*args, **kwargs))
    to_weights = lambda *args, **kwargs : wrapper(pmap.to_weights(*args, **kwargs))

    div = zeros(super_shape=(ncomp, ncomp))
    # Build the per-pixel inverse covmat for this observation
    wT = to_weights(comps='T', det_weights=det_weightsT)
    wQU = to_weights(comps='T', det_weights=det_weightsQU)
    div[0,0] = wT
    div[1,1] = wQU
    div[2,2] = wQU
    return div

def project_all_demod(pmap, signalT, signalQ, signalU, det_weightsT, det_weightsQU, ncomp, wrapper=lambda x:x):
    rhs =  project_rhs_demod(pmap, signalT, signalQ, signalU, det_weightsT, det_weightsQU, wrapper)
    div = project_div_demod(pmap, det_weightsT, det_weightsQU, ncomp, wrapper)
    hits = wrapper(pmap.to_map(signal=np.ones_like(signalT))) ## Note hits is *not* weighted by det_weights
    return rhs, div, hits

def project_all_single(pmap, Nd, det_weights, ncomp, wrapper=lambda x:x):
    rhs = wrapper(pmap.to_map(signal=Nd, comps='TQU', det_weights=det_weights))
    div = pmap.zeros(super_shape=(ncomp, ncomp))
    pmap.to_weights(dest=div, comps='TQU', det_weights=det_weights)
    div = wrapper(div)
    hits = wrapper(pmap.to_map(np.ones_like(Nd)))
    return rhs, div, hits<|MERGE_RESOLUTION|>--- conflicted
+++ resolved
@@ -151,26 +151,11 @@
                 if split_labels == None:
                     flagnames = ['glitch_flags'] # None
                     # this is the case with no splits
-<<<<<<< HEAD
                 else:
                     flagnames = ['glitch_flags', split_labels[n_split]]
                 rangesmatrix = get_flags(obs, flagnames)
                 threads='domdir'
-                pmap_local = coords.pmat.P.for_tod(obs, comps=self.comps, geom=self.rhs.geometry, rot=rot, threads=threads, weather=unarr(obs.weather), site=unarr(obs.site), cuts=rangesmatrix, hwp=False, qp_kwargs=qp_kwargs)
-=======
-                    rangesmatrix = obs.flags.glitch_flags
-                    pmap_local = coords.pmat.P.for_tod(obs, comps=self.comps, geom=self.rhs.geometry, rot=rot, threads="domdir", weather=unarr(obs.weather), site=unarr(obs.site), cuts=rangesmatrix, hwp=True)
-                else:
-                    # this is the case where we are processing a split. We need to figure out what type of split it is (detector, samples), build the RangesMatrix mask and create the pmap.
-                    if split_labels[n_split] in ['det_left','det_right','det_in','det_out','det_upper','det_lower']:
-                        # then we are in a detector fixed in time split.
-                        rangesmatrix = obs.flags.glitch_flags + obs.det_flags[split_labels[n_split]]
-                    elif split_labels[n_split] == 'scan_left':
-                        rangesmatrix = rangesmatrix = obs.flags.glitch_flags + obs.flags.left_scan
-                    elif split_labels[n_split] == 'scan_right':
-                        rangesmatrix = rangesmatrix = obs.flags.glitch_flags + obs.flags.right_scan
-                    pmap_local = coords.pmat.P.for_tod(obs, comps=self.comps, geom=self.rhs.geometry, rot=rot, threads="domdir", weather=unarr(obs.weather), site=unarr(obs.site), cuts=rangesmatrix, hwp=True)
->>>>>>> 9971dd08
+                pmap_local = coords.pmat.P.for_tod(obs, comps=self.comps, geom=self.rhs.geometry, rot=rot, threads=threads, weather=unarr(obs.weather), site=unarr(obs.site), cuts=rangesmatrix, hwp=True, qp_kwargs=qp_kwargs)
             else:
                 pmap_local = pmap
 
@@ -261,10 +246,10 @@
                     # this is the case with no splits
                     flagnames = ['glitch_flags'] # None
                 else:
-                    flagnames = ['jumps_2pi', 'glitches', 'turnarounds', split_labels[n_split]]
+                    flagnames = ['glitch_flags', split_labels[n_split]]
                 rangesmatrix = get_flags(obs, flagnames)
                 threads = ["tiles", "simple"][self.hp_geom.nside_tile is None] # 'simple' is likely to perform very poorly but no other method implemented for untiled healpix
-                pmap_local = coords.pmat.P.for_tod(obs, comps=self.comps, geom=None, hp_geom=self.hp_geom, threads=threads, weather=unarr(obs.weather), site=unarr(obs.site), cuts=rangesmatrix, hwp=False, qp_kwargs=qp_kwargs)
+                pmap_local = coords.pmat.P.for_tod(obs, comps=self.comps, geom=None, hp_geom=self.hp_geom, threads=threads, weather=unarr(obs.weather), site=unarr(obs.site), cuts=rangesmatrix, hwp=True, qp_kwargs=qp_kwargs)
             else:
                 pmap_local = pmap
 
