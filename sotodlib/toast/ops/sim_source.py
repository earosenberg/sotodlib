# Copyright (c) 2018-2023 Simons Observatory.
# Full license can be found in the top level "LICENSE" file.

import os
<<<<<<< HEAD
import pickle
=======
import h5py
import copy
>>>>>>> f762f2aa

import traitlets

import numpy as np
import copy

from astropy import units as u

import ephem

from scipy.interpolate import RectBivariateSpline

from toast.timing import function_timer

from toast import qarray as qa

from toast.data import Data

from toast.traits import trait_docs, Int, Unicode, Float, Instance, List, Quantity

from toast.ops.operator import Operator
from toast.instrument import Focalplane

from toast.utils import Logger, Timer, unit_conversion

from toast.observation import default_values as defaults

from sotodlib.coords import local

from . import utils

def source_spectrum(fc, width, power, gain, amplitude, diameter, noise_bw, noise_out):

    """Generate a power spectrum for a source.

    The source has a delta-like emission.

    Args:
        fc (Quantity): Central frequency of the source signal
        width (Quantity): total width of the source signal
        power (Float): total power of the source signal in dBm
        gain (Float): Antenna gain of the source in dBi
        amplitude (Float): amplitude of the signal with respect to the the base in dB
        diameter (Quantity): source diameter
        noise_bw (Quantity): in-band noise
        noise_out (Quantity): out-of-band noise
    Returns:
        I_nu (Quantity): spectrum of the source

    """

    amplitude = 10**(-amplitude/10)
    power_watts = 10**(power/10)/1000

    freqs = np.linspace(20., 350., 1001, endpoint=True)*1e9 * u.Hz
    fc = fc.to(u.Hz)
    width = width.to(u.Hz)
    radius = diameter.to(u.meter)/2
    
    if np.amin(np.diff(freqs)) >= 2*width:
        idx = np.argmin(np.abs(freqs-fc))
        
        idx = np.array([idx-1, idx, idx+1])
    
    else:
        fmin = fc-width
        fmax = fc+width
        
        idx_min = np.argmin(np.abs(freqs-fmin))
        idx_max = np.argmin(np.abs(freqs-fmax))
        
        idx = np.arange(idx_min, idx_max+1, dtype=int)
        
    bandwidth = np.ptp(freqs[idx])
        
    rho_bw = power_watts/bandwidth/(1+amplitude) * u.W

    power_bw = rho_bw*bandwidth

    out1 = np.ptp(freqs[:idx[0]])
    out2 = np.ptp(freqs[idx[-1]+1:])

    rho_out = power_bw*amplitude/(out1+out2)

    signal = np.zeros(len(freqs)) * u.W / u.Hz

    if noise_bw.value != 0:
        rho_bw += np.random.normal(0, np.abs(noise_bw), len(rho_bw))

    if noise_out.value != 0:
        rho_out += np.random.normal(0, np.abs(noise_out), len(rho_out))

    signal[:idx[0]] = rho_out
    signal[idx] = rho_bw
    signal[idx[-1]+1:] = rho_out
    
    g = 10**(gain/10)
       
    I_nu = signal*g/np.pi/radius**2
    
    return freqs, I_nu

class SimulateDroneMovement:
    
    def __init__(self, params):

        """Class containing the necessary functions to simulate a drone scanning above the telescope.

        Args:
            params (Dictionary): Dictionary with the parameters required to generate the movement of the drone.
                                 Keys available on the dictionary:
                                    azimuth_starting (Quantity): Starting value for the azimuth
                                    azimuth_range (Quantity): Range of the azimuth scan
                                    azimuth_velocity (Quantity): Maximum velocity of the drone along the azimuthal axis
                                    azimuth_acceleration (Quantity): Maximum velocity of the drone along the azimuthal axis
                                    azimuth_direction (String): Determine if the azimuth value is increasing or decreasing.
                                                                Accepted values: 'increasing' or 'decresing'
                                    elevation_starting (Quantity): Starting value for the elevation
                                    elevation_range (Quantity): Range of the elevation scan
                                    elevation_velocity (Quantity): Maximum velocity of the drone along the elevational axis
                                    elevation_acceleration (Quantity): Maximum velocity of the drone along the elevational axis
                                    elevation_direction (String): Determine if the elevation value is increasing or decreasing.
                                                                  Accepted values: 'increasing' or 'decresing'
                                    elevation_step (Quantity): Step along the elevation axis for a grid scan
                                    scan_time (Quantity): Time of the scan
                                    scan_type (String): Type of the scan
                                                        Accepted values:
                                                            elevation_only
                                                            azimuth_only
                                                            elevation_only_single
                                                            azimuth_only_single
                                                            grid
                                                            fixed
        
        """
        
        self.params = params
        
    def _check_maximum_velocity(self, delta_axis, vel, acc, direction):

        """Internal Function to control if the drone achieves the maximum velocity along a specific axis.
        Args:
            delta_axis (Quantity): span of the scan
            vel (Quantity): maximum velocity achievable
            acc (Quantity): value of the acceleration
            direction (Float): value that indicates the direction of movement

        Returns:
            t_acc (Quantity): total time of the acceleration (deceleration) phase
            t_vel (Quantity): total time at the maximum velocity achivable (0 if v_max < vel)
            v_max (Quantity): maximum velocity of the drone
        
        """
        
        fact = delta_axis-np.abs(vel**2/acc)
        
        if fact > 0 :
            t_acc = np.abs(vel/acc)
            t_vel = (delta_axis-np.abs(vel**2/acc))/np.abs(vel)
            v_max = vel
        else:
            v_max = np.sqrt(np.abs(delta_axis*acc))*direction
            t_acc = np.abs(v_max/acc)
            t_vel = 0
            
        return t_acc, t_vel, v_max

    def create_scan(self, time_interp=None):

        """ Calculate the movement of the drone using the parameters dictionary.
        Args:
            times_interp (Quantity): times where to compute the position using a linear interpolation

        Return:
            time (Quantity): total duration of the scan
            azimuth (Quantity): positions during the scan along the azimuth axis
            elevation (Quantity): positions during the scan along the elevation axis
        """

        if self.params['scan_type'] == 'elevation_only':
            time, azimuth, elevation = self.single_axis_scan(axis='elevation')
        elif self.params['scan_type'] == 'azimuth_only':
            time, azimuth, elevation = self.single_axis_scan(axis='azimuth')
        elif self.params['scan_type'] == 'elevation_only_single':

            if self.params['elevation_direction'].lower() == 'decreasing':
                direction = -1
            else:
                direction = 1

            time, elevation = self.single_movement(axis = 'elevation',
                                                   direction = direction,
                                                   axis0 = self.params['elevation_starting'])

            azimuth = np.ones(len(elevation))*self.params['azimuth_starting']

        elif self.params['scan_type'] == 'azimuth_only_single':

            if self.params['azimuth_direction'].lower() == 'decreasing':
                direction = -1
            else:
                direction = 1

            time, azimuth = self.single_movement(axis = 'azimuth',
                                                 direction = direction,
                                                 axis0 = self.params['azimuth_starting'])

            elevation = np.ones(len(azimuth))*self.params['elevation_starting']

        elif self.params['scan_type'] == 'grid_scan':

            time, azimuth, elevation = self.grid_scan()
        
        elif self.params['scan_type'] == 'fixed':

            time = np.linspace(0, self.params['scan_time'], 1001, endpoint=True)
            azimuth = np.ones(len(time))*self.params['azimuth_starting']
            elevation = np.ones(len(time))*self.params['elevation_starting']

        if time_interp is not None:

            azimuth = np.interp(time_interp-time_interp[0], time, azimuth)
            elevation = np.interp(time_interp-time_interp[0], time, elevation)

            time = copy.copy(time_interp)
        
        return time, azimuth, elevation

    def single_movement(self, axis=None, direction=1, axis0=0, step=False, step_value=0):

        """ Calculate the movement along a specific axis for a single movement (i.e. up to down or down to up,
        left to right or right to left).
        Args:
            axis (String): axis along the movement needs to be generated
            direction (Float): value that indicates the direction of movement
            axis0 (Quantity): Starting point of the movement
            step (Bool): True is the movement is a stepping movement during a grid scan
            step_value (Quantity): range value of the step

        Return:
            time (Quantity): total duration of the single movement
            axis_val (Quantity): positions during the single movement
        """
        
        range_string = axis+'_range'
        vel_string = axis+'_velocity'
        acc_string = axis+'_acceleration'
        
        vel = self.params[vel_string]*direction
        acc = self.params[acc_string]*direction
        if step:
            delta_axis = step_value
        else:
            delta_axis = self.params[range_string]
            
        t_acc, t_vel, v_max = self._check_maximum_velocity(delta_axis, vel, acc, direction)
        
        axis_val = np.array([]) * u.rad
        time = np.array([]) * u.s
        
        time_acc = np.linspace(0, t_acc, 101, endpoint=True)
        time = np.append(time, time_acc)
        
        dx_acc = 0.5*acc*time_acc**2
        axis_val = np.append(axis_val, axis0+dx_acc)

        if t_vel > 0:
            time_vel = np.linspace(0, t_vel, 101 , endpoint=True)
            time = np.append(time, time[-1]+time_vel[1:])

            dx_vel = v_max*time_vel[1:]
            axis_val = np.append(axis_val, axis_val[-1]+dx_vel)
            
        dx_dec = v_max*time_acc[1:]-0.5*acc*time_acc[1:]**2
        axis_val = np.append(axis_val, axis_val[-1]+dx_dec)
        
        time = np.append(time, time[-1]+time_acc[1:])
        
        return time, axis_val
    
    def single_axis_scan(self, axis='elevation'):

        """ Calculate the movement along a specific axis for a scan (i.e. multiple up to down/down to up,
        multiple left to right/right to left).
        Args:
            axis (String): axis along the movement needs to be generated

        Return:
            time (Quantity): total duration of the scan
            azimuth (Quantity): positions during the scan along the azimuth axis
            elevation (Quantity): positions during the scan along the elevation axis
        """
        
        axis_value = np.array([]) * u.rad
        time = np.array([]) * u.s
        
        axis0_string = axis+'_starting'
        
        axis0 = copy.copy(self.params[axis0_string])
        t0 = 0
        
        if self.params[axis+'_direction'].lower() == 'decreasing':
            direction = -1
        else:
            direction = 1
            
        self.scan_cycles = 0
        self._scan_idxs = np.array([], dtype=int)
        
        start = axis+'_starting'
        rng = axis+'_range'
        
        while True:
            time_temp, axis_temp = self.single_movement(axis=axis,
                                                        direction=direction,
                                                        axis0 = axis0)
            axis0 = axis_temp[-1]
            direction *= -1
            
            time = np.append(time, time_temp+t0)
            axis_value = np.append(axis_value, axis_temp)
            t0 = copy.copy(time[-1])
            
            self.scan_cycles += 1
            
            if time[-1] > self.params['scan_time']:
                
                idx = np.argmin(np.abs(time-self.params['scan_time']))
                
                time = time[:idx+1]
                axis_value = axis_value[:idx+1]
                self._scan_idxs = np.append(self._scan_idxs, len(time)-1)
                
                if direction == 1:
                    self.scan_cycles += (axis_value[-1]-self.params[start])/self.params[rng]
                elif direction == -1:
                    self.scan_cycles += ((self.params[start]+self.params[rng]-axis_value[-1]))/self.params[rng]
                
                break
            
            self._scan_idxs = np.append(self._scan_idxs, len(time)-1)
            
        self.scan_cycles /= 2
        self.scan_time = time
        if axis == 'elevation':
            elevation = axis_value
            azimuth = np.ones(len(axis_value))*self.params['azimuth_starting']
        if axis == 'azimuth':
            azimuth = axis_value
            elevation = np.ones(len(axis_value))*self.params['elevation_starting']
            
        return time, azimuth, elevation
    
    def grid_scan(self):

        """ Calculate the movement during a grid scan with an elevation step.
        Args:
            None
        Return:
            time (Quantity): total duration of the scan
            azimuth (Quantity): positions during the scan along the azimuth axis
            elevation (Quantity): positions during the scan along the elevation axis
        """
        
        el_step = self.params['el_step']
        
        az0 = self.params['azimuth_starting']
        el0 = self.params['elevation_starting']
        
        if self.params['azimuth_direction'].lower() == 'decreasing':
            azimuth_direction = -1
        else:
            azimuth_direction = 1
        
        if self.params['elevation_direction'].lower() == 'decreasing':
            elevation_direction = -1
        else:
            elevation_direction = 1
        
        el_cumulative = 0 * u.degree
        t0 = 0 * u.s
        
        time = np.array([]) * u.s
        azimuth_value = np.array([]) * u.rad
        elevation_value = np.array([]) * u.rad
        
        self.scan_cycles = 0
        self._scan_idxs = np.array([], dtype=int)
        
        while True:
            
            time_temp, axis_temp = self.single_movement(axis = 'azimuth',
                                                        direction = azimuth_direction,
                                                        axis0 = az0,
                                                        points = 101)
            
            azimuth_direction *= -1
            az0 = copy.copy(axis_temp[-1])
            
            time = np.append(time, time_temp[1:]+t0)
            azimuth_value = np.append(azimuth_value, axis_temp[1:])
            elevation_value = np.append(elevation_value, np.ones_like(axis_temp[1:])*el0)
            t0 = copy.copy(time[-1])
            
            if time[-1] > self.params['scan_time']:
                
                idx = np.argmin(np.abs(time-self.params['scan_time']))
                
                time = time[:idx+1]
                azimuth_value = azimuth_value[:idx+1]
                elevation_value = elevation_value[:idx+1]
                
                break
                
            el_cumulative += el_step
            
            if el_cumulative >= self.params['elevation_range']:
                time_temp, axis_temp = self.single_movement(axis='elevation',
                                                            direction=elevation_direction,
                                                            axis0=el0,
                                                            step=True,
                                                            step_value=np.abs(self.params['elevation_range']-el_cumulative),
                                                            points=101)
                el_cumulative = 0
                elevation_direction *= -1
                self.scan_cycles += 1
                self._scan_idxs = np.append(self._scan_idxs, len(time)+len(time_temp)-1)
            else:
                time_temp, axis_temp = self.single_movement(axis='elevation',
                                                            direction=elevation_direction,
                                                            axis0=el0,
                                                            step=True,
                                                            step_value=el_step,
                                                            points=101)

            el0 = copy.copy(axis_temp[-1])
            time = np.append(time, time_temp[1:]+t0)
            elevation_value = np.append(elevation_value, axis_temp[1:])
            azimuth_value = np.append(azimuth_value, np.ones_like(axis_temp[1:])*az0)
            
            t0 = copy.copy(time[-1])
            
            if time[-1] > self.params['scan_time']:
                
                idx = np.argmin(np.abs(time-self.params['scan_time']))
                
                time = time[:idx+1]
                azimuth_value = azimuth_value[:idx+1]
                elevation_value = elevation_value[:idx+1]
                
                self._scan_idxs = np.append(self._scan_idxs, len(time)-1)
                
                if elevation_direction == 1:
                    self.scan_cycles += (elevation_value[-1]-self.params['elevation_starting'])/self.params['elevation_range']
                elif elevation_direction == -1:
                    self.scan_cycles += ((self.params['elevation_starting']+self.params['elevation_range']-elevation_value[-1]))/self.params['elevation_range']
                
                break
                
        idx, = np.where(np.diff(time)!=-1000)
            
        azimuth = azimuth_value
        elevation = elevation_value

        return time, azimuth, elevation

@trait_docs
class SimSource(Operator):
    """Operator that generates an Artificial Source timestreams."""

    # Class traits

    API = Int(0, help="Internal interface version for this operator")

    times = Unicode(
        defaults.times,
        help="Observation shared key for timestamps",
    )

    # Drone Position parameters

    source_distance = Quantity(
        500*u.meter,
        help="Initial distance of the artificial source in meters",
    )

    source_azimuth_range = Quantity(
        u.Quantity(0, u.degree),
        help = 'Range of the scan along the azimuthal axis'
    )

    source_azimuth_velocity = Quantity(
        u.Quantity(2, u.Unit("deg / s")),
        help = 'Maximum velocity of the drone along the azimuthal axis'
    )

    source_azimuth_acceleration = Quantity(
        u.Quantity(2, u.Unit("deg / s / s")),
        help = 'Maximum acceleration of the drone along the azimuthal axis'
    )

    source_azimuth_direction = Unicode(
        'increasing',
        help = 'Determine if the azimuth value is increasing or decreasing'
    )

    source_elevation_range = Quantity(
        u.Quantity(0, u.degree),
        help = 'Range of the scan along the elevation axis'
    )

    source_elevation_velocity = Quantity(
        u.Quantity(2, u.Unit("deg / s")),
        help = 'Maximum velocity of the drone along the elevation axis'
    )

    source_elevation_acceleration = Quantity(
        u.Quantity(2, u.Unit("deg / s / s")),
        help = 'Maximum acceleration of the drone along the elevation axis'
    )

    source_elevation_direction = Unicode(
        'increasing',
        help = 'Determine if the elevation value is increasing or decreasing'
    )

    source_elevation_step = Quantity(
        u.Quantity(0, u.degree),
        help = 'Step along the elevation axis for a grid scan'
    )

    source_scan_type = Unicode(
        'elevation_only',
        help = 'Type of the scan'
    )

    focalplane = Instance(
        klass=Focalplane,
        allow_none=True,
        help="Focalplane instance used for FoV calculation",
    )

    source_err = List(
        [0, 0, 0],
        help="Source Position Error in ECEF Coordinates as [[X, Y, Z]] in meters",
    )

    source_size = Quantity(
        u.Quantity(0.1, u.meter),
        help = 'Source Size in meters',
    )

    source_power = Float(
        help = 'Max amplitude of the source in dBm'
    )

    source_fc = Quantity(
        u.Quantity(90e9, u.Hz),
        help = 'Central frequency of the source'
    )

    source_width = Quantity(
        u.Quantity(100e3, u.Hz),
        help = 'Width of the source signal'
    )

    source_amplitude = Float(
        help = 'Amplitude of the source signal with the respect to the background in dB'
    )

    source_gain = Float(
        help = 'Gain of the source Antenna in dBi'
    )

    source_noise_bw = Quantity(
        u.Quantity(0, u.W / u.Hz),
        help = 'White noise level in the emission band'
    )

    source_noise_out = Quantity(
        u.Quantity(0, u.W / u.Hz),
        help = 'White noise level in the emission band'
    )

    source_pol_angle = Float(
        90,
        help="Angle of the polarization vector emitted by the source in degrees (0 means parallel to the gorund and 90 vertical)",
    )

    source_pol_angle_error = Float(
        0,
        help="Error in the angle of the polarization vector",
    )

    polarization_fraction = Float(
        1,
        help="Polarization fraction of the emitted signal",
    )

    beam_file = Unicode(
        None,
        allow_none=True,
        help="HDF5 file that stores the simulated beam",
    )

    #Wind Parameters

    wind_gusts_amp = Quantity(
        u.Quantity(0.0, u.Unit("m / s")), help="Amplitude of gusts of wind"
    )

    wind_gusts_duration = Quantity(
        u.Quantity(0.0, u.second), help="Duration of each gust of wind"
    )

    wind_gusts_number = Float(0, help="Number of wind gusts")

    wind_damp = Float(
        0, help="Dampening effect to reduce the movement of the drone due to gusts"
    )

    det_data = Unicode(
        defaults.det_data,
        help="Observation detdata key for simulated signal",
    )

    detector_pointing = Instance(
        klass=Operator,
        allow_none=True,
        help="Operator that translates boresight Az/El pointing into detector frame",
    )

    detector_weights = Instance(
        klass=Operator,
        allow_none=True,
        help="Operator that translates boresight Az/El pointing into detector weights",
    )

    elevation = Unicode(
        defaults.elevation,
        allow_none=True,
        help="Observation shared key for boresight elevation",
    )

    azimuth = Unicode(
        defaults.azimuth,
        allow_none=True,
        help="Observation shared key for azimuth",
    )

    @traitlets.validate("beam_file")
    def _check_beam_file(self, proposal):
        beam_file = proposal["value"]
        if beam_file is not None and not os.path.isfile(beam_file):
            raise traitlets.TraitError(f"{beam_file} is not a valid beam file")
        return beam_file

    @traitlets.validate("detector_pointing")
    def _check_detector_pointing(self, proposal):
        detpointing = proposal["value"]
        if detpointing is not None:
            if not isinstance(detpointing, Operator):
                raise traitlets.TraitError(
                    "detector_pointing should be an Operator instance"
                )
            # Check that this operator has the traits we expect
            for trt in [
                "view",
                "boresight",
                "shared_flags",
                "shared_flag_mask",
                "quats",
                "coord_in",
                "coord_out",
            ]:
                if not detpointing.has_trait(trt):
                    msg = f"detector_pointing operator should have a '{trt}' trait"
                    raise traitlets.TraitError(msg)
        return detpointing

    @traitlets.validate("detector_weights")
    def _check_detector_weights(self, proposal):
        detweights = proposal["value"]
        if detweights is not None:
            if not isinstance(detweights, Operator):
                raise traitlets.TraitError(
                    "detector_weights should be an Operator instance"
                )
            # Check that this operator has the traits we expect
            for trt in [
                "view",
                "quats",
                "weights",
                "mode",
            ]:
                if not detweights.has_trait(trt):
                    msg = f"detector_weights operator should have a '{trt}' trait"
                    raise traitlets.TraitError(msg)
        return detweights

    def __init__(self, **kwargs):
        super().__init__(**kwargs)
        # Store of per-detector beam properties.  Eventually we could modify the
        # operator traits to list files per detector, per wafer, per tube, etc.
        # For now, we use the same beam for all detectors, so this will have only
        # one entry.
        self.beam_props = dict()

    @function_timer
    def _exec(self, data, detectors=None, **kwargs):
        log = Logger.get()
        comm = data.comm

        for trait in "beam_file", "detector_pointing":
            value = getattr(self, trait)
            if value is None:
                raise RuntimeError(f"You must set `{trait}` before running SimSource")

        timer = Timer()
        timer.start()

        if data.comm.group_rank == 0:
            log.debug(f"{data.comm.group} : Simulating Source")

        for obs in data.obs:
            observer = ephem.Observer()
            site = obs.telescope.site
            observer.lon = site.earthloc.lon.to_value(u.radian)
            observer.lat = site.earthloc.lat.to_value(u.radian)
            observer.elevation = site.earthloc.height.to_value(u.meter)

            prefix = f"{comm.group} : {obs.name}"

            # Get the observation time span and compute the horizontal
            # position of the SSO
            times = obs.shared[self.times].data

            (
                source_az,
                source_el,
                source_dist,
                source_diameter,
            ) = self._get_source_position(obs, observer, times)

            # Make sure detector data output exists
            dets = obs.select_local_detectors(detectors)

            obs.detdata.ensure(self.det_data, detectors=dets, create_units=u.K)

            det_units = obs.detdata[self.det_data].units

            scale = unit_conversion(u.K, det_units)

            self._observe_source(
                data,
                obs,
                source_az,
                source_el,
                source_dist,
                source_diameter,
                prefix,
                dets,
                scale,
            )

        if data.comm.group_rank == 0:
            timer.stop()
            log.debug(
                f"{data.comm.group} : Simulated and observed Source in "
                f"{timer.seconds():.1f} seconds"
            )

        return

    def _check_scan_type(self, scan_string):

        log = Logger.get()

        available_scans = ['elevation_only', 'azimuth_only', 'elevation_only_single', \
                           'azimuth_only_single', 'grid', 'fixed']

        if scan_string in available_scans:
            return scan_string
        else:
            log.debug(
                "Invalid Scan Type input"
                "Set scan to elevation_only"
            )

            return 'elevation_only'

    @function_timer
    def _get_source_position(self, obs, observer, times):

        log = Logger.get()
        timer = Timer()
        timer.start()

        scan_type = self._check_scan_type(self.source_scan_type)

        FoV = self.focalplane.field_of_view

        if self.source_azimuth_range == 0:
            az_range = FoV/2
        if self.source_elevation_range == 0:
            el_range = FoV/2

        if scan_type == 'azimuth_only' or scan_type == 'azimuth_only_single':

            if self.source_azimuth_direction == 'increasing':
                az_start = np.amin(np.array(obs.shared[self.azimuth])) * u.rad
                az_start -= az_range/2
            else:
                az_start = np.amax(np.array(obs.shared[self.azimuth])) * u.rad
                az_start += az_range/2
            
            el_start = np.median(np.array(obs.shared[self.elevation])) * u.rad

        elif scan_type == 'elevation_only' or scan_type == 'elevation_only_single':

            if self.source_elevation_direction == 'increasing':
                el_start = np.amin(np.array(obs.shared[self.elevation])) * u.rad
                el_start -= el_range/2
            else:
                el_start = np.amax(np.array(obs.shared[self.elevation])) * u.rad
                el_start += el_range/2
            
            az_start = np.median(np.array(obs.shared[self.azimuth])) * u.rad

        elif scan_type == 'grid_scan':

            if self.source_elevation_direction == 'increasing':
                el_start = np.amin(np.array(obs.shared[self.elevation])) * u.rad
                el_start -= el_range/2
            else:
                el_start = np.amax(np.array(obs.shared[self.elevation])) * u.rad
                el_start += el_range/2

            if self.source_azimuth_direction == 'increasing':
                az_start = np.amin(np.array(obs.shared[self.azimuth])) * u.rad
                az_start -= az_range/2
            else:
                az_start = np.amax(np.array(obs.shared[self.azimuth])) * u.rad
                az_start += az_range/2

        source_scan_params = {
            'azimuth_starting': az_start,
            'azimuth_range': FoV,
            'azimuth_velocity': self.source_azimuth_velocity,
            'azimuth_acceleration': self.source_azimuth_acceleration,
            'azimuth_direction': self.source_azimuth_direction,
            'elevation_starting': el_start,
            'elevation_range': FoV,
            'elevation_velocity': self.source_elevation_velocity,
            'elevation_acceleration': self.source_elevation_acceleration,
            'elevation_direction': self.source_elevation_direction,
            'elevation_step': self.source_elevation_step,
            'scan_time': np.ptp(times) * u.s,
            'scan_type': scan_type
        }

        scan = SimulateDroneMovement(source_scan_params)

        _, source_azimuth, source_elevation = scan.create_scan(time_interp=times*u.s)

        if np.any(np.array(self.source_err) >= 1e-4) or self.wind_gusts_amp.value != 0:

            E, N, U = local.hor2enu(source_azimuth, source_elevation, self.source_distance)
            X, Y, Z = local.enu2ecef(E, N, U, observer.lon, observer.lat, observer.elevation, ell='WGS84')

            if np.any(np.array(self.source_err) >= 1e-4):
                X = (
                    X
                    + np.random.normal(0, self.source_err[0], size=(len(times)))
                    * X.unit
                )
                Y = (
                    Y
                    + np.random.normal(0, self.source_err[1], size=(len(times)))
                    * Y.unit
                )
                Z = (
                    Z
                    + np.random.normal(0, self.source_err[2], size=(len(times)))
                    * Z.unit
                )

            if self.wind_gusts_amp.value != 0:

                delta_t = np.amin(np.diff(times))

                samples = int(self.wind_gusts_duration.value / delta_t)

                dx = np.zeros((self.wind_gusts_number, samples))
                dy = np.zeros_like(dx)
                dz = np.zeros_like(dx)

                # Compute random wind direction for any wind gust
                v = np.random.rand(self.wind_gusts_number, 3)
                wind_direction = v / np.linalg.norm(v)

                # Compute the angles using the versor direction
                theta = np.arccos(wind_direction[:, 2])
                phi = np.arctan2(wind_direction[:, 1], wind_direction[:, 0])

                base = np.reshape(
                    np.tile(np.arange(0, samples + 1), self.wind_gusts_number),
                    (self.wind_gusts_number, samples + 1),
                )

                dt = base * delta_t

                wind_amp = self.wind_gusts_amp * self.drone_damp

                dz = wind_amp * wind_direction[:, 2][:, np.newaxis] * dt
                dx = (
                    wind_amp
                    * np.sin(theta[:, np.newaxis])
                    * np.cos(phi[:, np.newaxis])
                    * dt
                )
                dy = (
                    wind_amp
                    * np.sin(theta[:, np.newaxis])
                    * np.sin(phi[:, np.newaxis])
                    * dt
                )

                # Create an array of position returning to the origin
                dx = np.hstack((dx, np.flip(dx, axis=1)))
                dy = np.hstack((dy, np.flip(dy, axis=1)))
                dz = np.hstack((dz, np.flip(dz, axis=1)))

                idx = np.arange(len(X))
                idx_wind = np.ones(self.wind_gusts_number)

                while np.any(np.diff(idx_wind) < 2.5 * samples):
                    idx_wind = np.random.choice(idx, self.wind_gusts_number)

                idxs = (
                    np.hstack(
                        (
                            base,
                            base[:, -1][:, np.newaxis]
                            + np.ones(self.wind_gusts_number, dtype=int)[:, np.newaxis]
                            + base,
                        )
                    )
                    + idx_wind
                ).flatten()

                (good,) = np.where(idxs < len(X))
                valid = np.arange(0, len(good), dtype=int)

                X[idxs[good]] += dx.flatten()[valid]
                Y[idxs[good]] += dy.flatten()[valid]
                Z[idxs[good]] += dz.flatten()[valid]

            X_tel, Y_tel, Z_tel, _, _, _ = local.lonlat2ecef(
                observer.lon, observer.lat, observer.elevation
            )

            E, N, U, _, _, _ = local.ecef2enu(
                X_tel,
                Y_tel,
                Z_tel,
                X,
                Y,
                Z,
                0,
                0,
                0,
                0,
                0,
                0,
                observer.lon,
                observer.lat,
            )

            source_az, source_el, source_dist, _,_,_ = local.enu2hor(E, N, U, 0,0,0)

        else:
            source_az = source_azimuth.copy()
            source_el = source_elevation.copy()
            source_dist = self.source_distance.copy()

        size = local._check_quantity(self.source_size, u.m)
        size = (size/source_dist)*u.rad

        obs['source_az'] = source_az
        obs['source_el'] = source_el
        obs['source_distance'] = source_dist

        # Create a shared data object with the source location
        source_coord = np.column_stack(
            [-source_az.to_value(u.degree), source_el.to_value(u.degree)]
        )
        obs.shared.create_column("source", (len(source_az), 2), dtype=np.float64)
        if obs.comm.group_rank == 0:
            obs.shared["source"].set(source_coord)
        else:
            obs.shared["source"].set(None)

        if obs.comm.group_rank == 0:
            timer.stop()
            log.verbose(
                f"{obs.comm.group} : Computed source position in "
                f"{timer.seconds():.1f} seconds"
            )

        return source_az, source_el, source_dist, size

    def _get_source_temp(self):

        power = self.source_power
        fc = self.source_fc
        width = self.source_width
        gain = self.source_gain
        diameter = self.source_size
        amplitude = self.source_amplitude
        noise_bw = self.source_noise_bw
        noise_out = self.source_noise_out
        
        freq, spec = source_spectrum(fc, width, power, gain, amplitude, diameter, noise_bw, noise_out)

        temp = utils.s2tcmb(spec, freq)

        return freq, temp

    def _get_beam_map(self, det, source_diameter, ttemp_det):
        """
        Construct a 2-dimensional interpolator for the beam
        """
        # Read in the simulated beam.  We could add operator traits to
        # specify whether to load different beams based on detector,
        # wafer, tube, etc and check that key here.
        if "ALL" in self.beam_props:
            # We have already read the single beam file.
            beam_dic = self.beam_props["ALL"]
        else:
            with h5py(self.beam_file, 'r') as f_t:
                beam_dic = {}
                beam_dic["data"] = f_t["beam"][:]
                beam_dic["size"] = [[f_t["beam"].attrs["size"], f_t["beam"].attrs["res"]], [f_t["beam"].attrs["npix"], 1]]
                self.beam_props["ALL"] = beam_dic
        description = beam_dic["size"]  # 2d array [[size, res], [n, 1]]
        model = beam_dic["data"]
        res = description[0][1] * u.degree
        beam_solid_angle = np.sum(model) * res**2

        n = int(description[1][0])
        size = description[0][0]
        source_radius_avg = np.average(source_diameter) / 2
        source_solid_angle = np.pi * source_radius_avg**2

        amp = ttemp_det * (
            source_solid_angle.to_value(u.rad**2)
            / beam_solid_angle.to_value(u.rad**2)
        )
        w = np.radians(size / 2)
        x = np.linspace(-w, w, n)
        y = np.linspace(-w, w, n)
        model *= amp
        beam = RectBivariateSpline(x, y, model)
        r = np.sqrt(w**2 + w**2)
        return beam, r

    @function_timer
    def _observe_source(
        self,
        data,
        obs,
        source_az,
        source_el,
        source_dist,
        source_diameter,
        prefix,
        dets,
        scale,
    ):
        """
        Observe the Source with each detector in tod
        """
        log = Logger.get()
        timer = Timer()

        source_freq, source_temp = self._get_source_temp()
        
        # Get a view of the data which contains just this single
        # observation
        obs_data = data.select(obs_uid=obs.uid)

        for det in dets:
            timer.clear()
            timer.start()
            bandpass = obs.telescope.focalplane.bandpass
            signal = obs.detdata[self.det_data][det]

            # Compute detector quaternions and Stokes weights

            self.detector_pointing.apply(obs_data, detectors=[det])
            if self.detector_weights is not None:
                self.detector_weights.apply(obs_data, detectors=[det])

            azel_quat = obs.detdata[self.detector_pointing.quats][det]

            # Convert Az/El quaternion of the detector into angles
            theta, phi, _ = qa.to_iso_angles(azel_quat)

            # Azimuth is measured in the opposite direction
            # than longitude
            az = 2 * np.pi - phi
            el = np.pi / 2 - theta

            # Convolve the planet SED with the detector bandpass
            det_temp = bandpass.convolve(det, source_freq, source_temp)

            beam, radius = self._get_beam_map(det, source_diameter, det_temp)

            # Interpolate the beam map at appropriate locations
            az_diff = (az - source_az.to_value(u.rad) + np.pi) % (2 * np.pi) - np.pi
            x = az_diff * np.cos(el)
            y = el - source_el.to_value(u.rad)
            r = np.sqrt(x**2 + y**2)
            good = r < radius
            sig = beam(x[good], y[good], grid=False)

            # Stokes weights for observing polarized source
            if self.detector_weights is None:
                weights_I = 1
                weights_Q = 0
                weights_U = 0
            else:
                weights = obs.detdata[self.detector_weights.weights][det]
                weight_mode = self.detector_weights.mode
                if "I" in weight_mode:
                    ind = weight_mode.index("I")
                    weights_I = weights[good, ind].copy()
                else:
                    weights_I = 0
                if "Q" in weight_mode:
                    ind = weight_mode.index("Q")
                    weights_Q = weights[good, ind].copy()
                else:
                    weights_Q = 0
                if "U" in weight_mode:
                    ind = weight_mode.index("U")
                    weights_U = weights[good, ind].copy()
                else:
                    weights_U = 0

            pfrac = self.polarization_fraction
            angle = np.radians(
                self.source_pol_angle
                + np.random.normal(0, self.source_pol_angle_error, size=(len(sig)))
            )

            sig *= weights_I + pfrac * (
                np.cos(2 * angle) * weights_Q + np.sin(2 * angle) * weights_U
            )

            signal[good] += sig

            timer.stop()
            if data.comm.world_rank == 0:
                log.verbose(
                    f"{prefix} : Simulated and observed source in {det} in "
                    f"{timer.seconds():.1f} seconds"
                )

        return

    def _finalize(self, data, **kwargs):
        return

    def _requires(self):
        req = {
            "shared": [
                self.times,
            ],
            "detdata": [
                self.det_data,
                self.quats_azel,
            ],
        }

        if self.weights is not None:
            req["weights"].append(self.weights)

        return req

    def _provides(self):
        return {
            "detdata": [
                self.det_data,
            ],
            "shared": [
                "source",
            ],
        }

    def _accelerators(self):
        return list()<|MERGE_RESOLUTION|>--- conflicted
+++ resolved
@@ -2,12 +2,7 @@
 # Full license can be found in the top level "LICENSE" file.
 
 import os
-<<<<<<< HEAD
-import pickle
-=======
 import h5py
-import copy
->>>>>>> f762f2aa
 
 import traitlets
 
